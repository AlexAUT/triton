--- conflicted
+++ resolved
@@ -288,7 +288,6 @@
     computeCluster = localLoadCluster;
   }
 
-<<<<<<< HEAD
   // Create clusters in order of 4-stage pipeliner. You can swap lines below to
   // change the schedule of the loop. Not all combination are valid, e.g. if a
   // consumer and producer from the same stage are in the wrong cluster order
@@ -315,19 +314,18 @@
   clusters[SCHED_GLOBAL_LOAD] = softmaxClusters[1];
   clusters[SCHED_LOCAL_STORE] = asyncCopyClusters[0];
   clusters[SCHED_LOCAL_LOAD] = asyncCopyClusters[0];
+  clusters[SCHED_ASYNC_WAIT] = asyncCopyClusters[0];
   clusters[SCHED_COMPUTE] = softmaxClusters[0];
-=======
   // Make assignments
-  std::array<tt::CoarseSchedule::Cluster, SCHED_SIZE> clusterVec;
-  std::generate(clusterVec.begin(), clusterVec.end(),
-                [&]() { return schedule.clusters.newAtBack(); });
->>>>>>> f0530d28
-
-  clusters[SCHED_GLOBAL_LOAD] = clusterVec[globalLoadCluster];
-  clusters[SCHED_LOCAL_STORE] = clusterVec[localStoreCluster];
-  clusters[SCHED_LOCAL_LOAD] = clusterVec[localLoadCluster];
-  clusters[SCHED_COMPUTE] = clusterVec[computeCluster];
-  clusters[SCHED_ASYNC_WAIT] = clusterVec[asyncWaitCluster];
+  // std::array<tt::CoarseSchedule::Cluster, SCHED_SIZE> clusterVec;
+  // std::generate(clusterVec.begin(), clusterVec.end(),
+  //               [&]() { return schedule.clusters.newAtBack(); });
+
+  // clusters[SCHED_GLOBAL_LOAD] = clusterVec[globalLoadCluster];
+  // clusters[SCHED_LOCAL_STORE] = clusterVec[localStoreCluster];
+  // clusters[SCHED_LOCAL_LOAD] = clusterVec[localLoadCluster];
+  // clusters[SCHED_COMPUTE] = clusterVec[computeCluster];
+  // clusters[SCHED_ASYNC_WAIT] = clusterVec[asyncWaitCluster];
 
   LDBG("Cluster schedule:" << "  GLOBAL_LOAD cluster = " << globalLoadCluster
                            << ", LOCAL_STORE cluster = " << localStoreCluster
@@ -393,13 +391,9 @@
 
   // Create local load which consumes the async token from the AsyncWait
   auto sharedLoad =
-<<<<<<< HEAD
-      builder.create<ttg::LocalLoadOp>(loc, loadOp.getType(), viewLoad, wait);
-=======
       builder.create<ttg::LocalLoadOp>(loc, loadOp.getType(), viewLoad, waitOp);
 
   auto [loadStage, loadCluster] = schedule[loadOp];
-  schedule.erase(loadOp);
   // Schedule new ops
   schedule.insert(copyOp, loadStage, loadCluster);
   // Place ttg.async_commit_group op following AsyncCopyGlobalToLocal so the
@@ -411,29 +405,21 @@
   // into. This is done by scheduling AsyncWait as the first cluster.
   // If AsyncCopy and LocalLoads are in the same stage we do not assign a
   // schdule so they are placed before the LocalLoads
-  if (loadStage != stages[SCHED_LOCAL_LOAD])
-    scheduleOp(waitOp, SCHED_ASYNC_WAIT);
-
-  if (stages[SCHED_LOCAL_LOAD] != stages[SCHED_COMPUTE])
-    scheduleOp(sharedLoad, SCHED_LOCAL_LOAD);
-
->>>>>>> f0530d28
+  // Disable for FA
+  // if (loadStage != stages[SCHED_LOCAL_LOAD])
+  //   scheduleOp(waitOp, SCHED_ASYNC_WAIT);
+
+  // if (stages[SCHED_LOCAL_LOAD] != stages[SCHED_COMPUTE])
+  //   scheduleOp(sharedLoad, SCHED_LOCAL_LOAD);
+
   loadOp->replaceAllUsesWith(ValueRange{sharedLoad});
 
-  // Schedule new ops
-
-  // Schedule AsyncCopy the same as the original load
-  auto [loadStage, loadCluster] = schedule[loadOp];
-  schedule.insert(newLoadOp, loadStage, loadCluster);
-  // Place AsyncCommitGroup right after AsyncCopy
-  schedule.insert(commit, loadStage, loadCluster);
-  // We have a separate cluster for the async_wait and LocalLoad which is right
-  // before the AsyncCopy cluster
+  // 4-stage pipeliner scheduleing
   auto localLoadStage = loadStage == 0 ? 1 : 3;
   auto localLoadCluster = loadStage == 0 ? 1 : 0;
   schedule.insert(sharedLoad, localLoadStage,
                   localReadClusters[localLoadCluster]);
-  schedule.insert(wait, localLoadStage, localReadClusters[localLoadCluster]);
+  schedule.insert(waitOp, localLoadStage, localReadClusters[localLoadCluster]);
 
   // Make sure that a possible cvt is in the same stage or otherwise it will not
   // get folded
