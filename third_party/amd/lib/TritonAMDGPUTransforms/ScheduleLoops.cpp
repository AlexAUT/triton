--- conflicted
+++ resolved
@@ -72,50 +72,9 @@
 // These stages are connected via the schedule serialized in the IR.
 //===----------------------------------------------------------------------===//
 
-<<<<<<< HEAD
-struct StreamCopyChainOps {
-  tt::LoadOp loadOp;
-  ttg::MemDescIndexOp subviewOp;
-  ttg::LocalStoreOp localStoreOp;
-  ttg::LocalLoadOp maybeLocalLoadOp;
-};
-
-struct AsyncCopyChainOps {
-  ttg::AsyncCopyGlobalToLocalOp copyOp;
-  ttg::AsyncCommitGroupOp commitOp;
-  ttg::AsyncWaitOp waitOp;
-  ttg::LocalLoadOp maybeLocalLoadOp;
-};
-
-using StreamOpVariant = std::variant<StreamCopyChainOps, AsyncCopyChainOps>;
-using LoadToStreamOpMap = llvm::MapVector<Operation *, StreamOpVariant>;
-
-bool canBeConvertedToAsyncLoad(unsigned numBuffers, tt::LoadOp loadOp,
-                               ttg::SharedEncodingTrait sharedEnc,
-                               tt::ModuleAxisInfoAnalysis &axisInfoAnalysis,
-                               const tt::AMD::TargetInfo &targetInfo);
-
-AsyncCopyChainOps createAsyncCopy(tt::LoadOp loadOp, Value alloc,
-                                  Value extractIdx) {
-  OpBuilder builder(loadOp);
-  Location loc = loadOp.getLoc();
-
-  // Extract local subview from shared allocation
-  auto viewLoad = triton::createSingleBufferView(builder, alloc, extractIdx)
-                      .getDefiningOp<ttg::MemDescIndexOp>();
-
-  auto copyOp = builder.create<ttg::AsyncCopyGlobalToLocalOp>(
-      loc, loadOp.getPtr(), viewLoad, loadOp.getMask(), loadOp.getOther(),
-      loadOp.getCache(), loadOp.getEvict(), loadOp.getIsVolatile());
-  auto commitOp =
-      builder.create<ttg::AsyncCommitGroupOp>(loc, copyOp->getResult(0));
-  ttg::AsyncWaitOp waitOp =
-      builder.create<ttg::AsyncWaitOp>(loc, commitOp->getResult(0), 0);
-=======
 #define DEBUG_TYPE "tritonamdgpu-schedule-loops"
 #define DBGS() (llvm::dbgs() << "[" DEBUG_TYPE "]: ")
 #define LDBG(X) LLVM_DEBUG(DBGS() << X << "\n")
->>>>>>> 7e042c69
 
 namespace tt = mlir::triton;
 namespace ttg = mlir::triton::gpu;
@@ -152,439 +111,6 @@
   if (numStages != 4)
     return failure();
 
-<<<<<<< HEAD
-// On GFX9, lanes in a warp have to write contiguously to shared memory which
-// means we can only add padding at warp boundaries. With 64 lanes, this means:
-// - Padding intervals must be multiples of 256 bytes for 4-byte loads.
-// - Padding intervals must be multiples of 1024 bytes for 16-byte loads.
-// To avoid bank conflicts when reading tensors in MFMA layout, we stagger
-// continuous rows (non contig dimension) by adding padding that shifts their
-// start addresses to different shared memory banks. Generally it's enough to
-// pad 16 continous rows (see exception below for mfma32 kContig). Therefore, we
-// implement a linear mapping from logical tensor elements to shared memory
-// offsets that:
-// - Strides 16 consecutive rows by 1024 bytes in shared memory.
-// - Fills "holes" by rows which are a multiple of 16
-// For example, if each row is 256 bytes, four rows are required to fill the
-// hole. The resulting reordering of rows in logical order is:
-//   [r0, r16, r32, r48, r1, row17, row33, row49, row2, row18, ...]
-// Corresponding byte offsets for these rows are:
-//   [0,  256, 512, 768, 1024, ...]
-// This approach naturally generalizes to other row sizes. For example, with
-// 128-byte rows:
-//   Logical row order: [r0, r16, r32, r48, r64, r80, r96, r112, r1, r17, ...]
-//   Byte offsets:      [0,  128, 256, 384, ...,                 1024, ...]
-// Since padding is applied in groups of 16 rows, the total data size for this
-// layout must be at least 16 KB (16 * 1024 bytes).
-std::optional<ttg::PaddedSharedEncodingAttr>
-composePaddedLayoutForAsyncCopyCDNA4(ttg::DotOperandEncodingAttr dotOpEnc,
-                                     ttg::TensorOrMemDesc srcTy,
-                                     ArrayRef<unsigned> order,
-                                     ArrayRef<unsigned> sharedOrder,
-                                     unsigned bitWidth, bool useAsyncCopy) {
-  auto *ctx = srcTy.getContext();
-
-  // NYI: padded layouts for tt.load/local_write which is more flexible
-  if (!useAsyncCopy) {
-    return {};
-  }
-
-  auto mfmaEnc = dyn_cast<ttg::AMDMfmaEncodingAttr>(dotOpEnc.getParent());
-  if (!mfmaEnc) {
-    return {};
-  }
-
-  auto shape = srcTy.getShape();
-  int rank = shape.size();
-
-  if (rank != 2) {
-    return {};
-  }
-
-  unsigned elemByteWidth = std::max(bitWidth / 8u, 1u);
-  auto loadBytes = shape[0] * shape[1] * elemByteWidth;
-  if (loadBytes < 16384) {
-    return {};
-  }
-
-  // NYI: dtypes != 16bit
-  if (elemByteWidth != 2) {
-    return {};
-  }
-
-  // NYI: requires different stride factor
-  if (std::min(shape[0], shape[1]) < 32) {
-    return {};
-  }
-
-  auto operandIdx = dotOpEnc.getOpIdx();
-  auto kWidth = dotOpEnc.getKWidth();
-  int kDimIndex = operandIdx == 0 ? 1 : 0;
-  bool isKContig = sharedOrder[0] == kDimIndex;
-  auto mfmaNonKDim = mfmaEnc.getInstrShape()[operandIdx];
-  auto kDim = shape[kDimIndex];
-  auto nonKDim = shape[(kDimIndex + 1) % 2];
-
-  // NYI: padding for scales
-  if (operandIdx >= 2) {
-    return {};
-  }
-
-  if (!llvm::is_contained({16, 32}, mfmaNonKDim)) {
-    return {};
-  }
-
-  if (!llvm::is_contained({4, 8}, kWidth)) {
-    return {};
-  }
-
-  // Determine row(contig) size
-  unsigned contigDim = isKContig ? kDim : nonKDim;
-
-  // We clamp contigSize to 512 bytes (to reduce the number of cases handled
-  // below) and simply repeat the tile to the full tensor size.
-  contigDim = std::min(512U / elemByteWidth, contigDim);
-
-  std::vector<std::vector<int>> bases;
-  // Keep contigSize numbers of elments contig in shared memory
-  for (int elemLog2 = 0; elemLog2 < llvm::Log2_32(contigDim); elemLog2++)
-    bases.push_back({1 << elemLog2, 0});
-
-  // Add strided rows (by 16) to pad to 1024bytes
-  auto requiredNumBases = llvm::Log2_32(1024U / elemByteWidth);
-  for (int rowBase = llvm::Log2_32(16); bases.size() < requiredNumBases;
-       rowBase++)
-    bases.push_back({0, 1 << rowBase});
-
-  // Add rows 1..16 afterwards to complete the tile
-  for (int rowLog2 = 0; rowLog2 < llvm::Log2_32(16); rowLog2++)
-    bases.push_back({0, 1 << rowLog2});
-
-  // Compute required padding (in bytes) to avoid conflicts when accessing rows
-  unsigned paddingBytes = 0;
-
-  // To compute the required amount of padding to avoid bank conflicts we look
-  // at the number of contiguous bytes loaded for a single row this directly
-  // gives us the padding we require. Note for contigBytesPerLane == 16 we use a
-  // different mfma layout (wide) compared to contigBytesPerLane == 8 (narrow)
-  int contigBytesPerLane = kWidth * elemByteWidth;
-  bool useWideLayout = contigBytesPerLane == 16;
-  if (isKContig) {
-    // For wide layouts we will use ds_read_b128. Lanes access LDS
-    // (bank conflicts) in 4 pairs of 16 lanes since we have 64 banks and each
-    // lane loads 4 banks. These (lane)groups are:
-    //  1: 0-3, 12-15, 20-23, 24-27
-    //  2: 4-7, 8-11, 16-19, 28-31
-    // The upper half of the lanes follow the same pattern.
-    // For narrow layouts we will use ds_read_b64 which splits conseuctive
-    // lanes into 2 groups which access LDS one after another
-
-    if (mfmaNonKDim == 16) {
-      // For wide layouts lane groups read 32 contiguous bytes
-      // For narrow layouts lane groups load 8 contiguous bytes
-      paddingBytes = useWideLayout ? 32 : 8;
-    }
-
-    if (mfmaNonKDim == 32) {
-      // For mfma32 lane groups read 16 contiguous bytes
-      paddingBytes = 16;
-      // Because we load 32 rows we need to place every 16th row into the second
-      // half of banks to spread loads over all banks. This is done by swapping
-      // the bases representing offset 128 (32banks) and the base of the 16th
-      // row which depends on the contigDim
-      int row16Index = contigDim == 32 ? 5 : (contigDim == 64 ? 6 : 7);
-      int upperBankIndex = llvm::Log2_32(128 / elemByteWidth);
-      assert(row16Index < bases.size());
-      assert(upperBankIndex < bases.size());
-      std::swap(bases[upperBankIndex], bases[row16Index]);
-    }
-  } else {
-    if (mfmaNonKDim == 16) {
-      // For mfma16 lane groups read 32 contiguous bytes
-      paddingBytes = 32;
-      if (useWideLayout) {
-        // For for the wide layout lane groups wrap at row 8 so we have to
-        // exchange row4 and row8 to avoid conflicts (last two bases)
-        std::swap(bases[bases.size() - 1], bases[bases.size() - 2]);
-      }
-    } else if (mfmaNonKDim == 32) {
-      // For mfma32 lane groups read 64 contiguous bytes
-      paddingBytes = 64;
-    }
-  }
-
-  assert(paddingBytes != 0);
-
-  // Swap bases to match srcTy dimension order
-  if ((isKContig && kDimIndex == 1) || (!isKContig && kDimIndex == 0)) {
-    for (auto &p : bases)
-      std::swap(p[0], p[1]);
-  }
-
-  auto ctaLayout = ttg::getCTALayout(srcTy.getEncoding());
-  triton::LinearLayout linearComponent(
-      {
-          {StringAttr::get(ctx, "offset"), bases},
-      },
-      triton::standardOutDimNames(ctx, rank));
-  linearComponent = triton::gpu::combineCtaCgaWithShape(
-      linearComponent, ctaLayout, srcTy.getShape());
-
-  unsigned paddingInterval = 1024 / elemByteWidth;
-  unsigned paddingInElems = paddingBytes / elemByteWidth;
-  return ttg::PaddedSharedEncodingAttr::get(
-      ctx, {{paddingInterval, paddingInElems}}, linearComponent);
-}
-
-std::optional<ttg::PaddedSharedEncodingAttr> composePaddedLayout(
-    const tt::AMD::TargetInfo &targetInfo, ttg::DotOperandEncodingAttr dotOpEnc,
-    ttg::TensorOrMemDesc srcTy, ArrayRef<unsigned> order,
-    ArrayRef<unsigned> sharedOrder, unsigned bitWidth, bool useAsyncCopy) {
-  if (useAsyncCopy &&
-      targetInfo.getISAFamily() == triton::AMD::ISAFamily::CDNA4) {
-    return composePaddedLayoutForAsyncCopyCDNA4(
-        dotOpEnc, srcTy, order, sharedOrder, bitWidth, useAsyncCopy);
-  }
-  return {};
-}
-
-// Adapted from
-// lib/Dialect/TritonGPU/Transforms/Utility.cpp::getSharedEncIfAllUsersAreDotEnc
-// to support AMDMfmaEncodingAttr.
-// TODO(max): figure out how to refactor to use upstream
-//
-// If all the transitive uses of the given value have are used by a convert to
-// the same dot operand encoding, return true and get the shared encoding that
-// needs to be used to be compatible with users' layouts.
-std::optional<ttg::SharedEncodingTrait> getSharedEncIfAllUsersAreDotEncAMD(
-    Operation *loadOp, tt::AMD::ModuleAxisInfoAnalysis &axisInfoAnalysis,
-    const tt::AMD::TargetInfo &targetInfo, bool useAsyncCopy) {
-  Value loadedValue = loadOp->getResult(0);
-
-  llvm::SmallVector<ttg::SharedEncodingTrait> sharedEncs;
-  for (Operation *user : loadedValue.getUsers()) {
-    LDBG(" getSharedEncIfAllUsersAreDotEnc current user: " << *user);
-    if (user->getNumResults() != 1)
-      return std::nullopt;
-
-    ttg::SharedEncodingTrait tempAttr;
-    Value userResult = user->getResult(0);
-    Type userResType = userResult.getType();
-    if (auto memDesc = dyn_cast<ttg::MemDescType>(userResType)) {
-      // First time we find a shared encoding in the chain, save it and try to
-      // use it if it is compatible with the other users.
-      tempAttr = cast<ttg::SharedEncodingTrait>(memDesc.getEncoding());
-      // If the immediate user is ttg::LocalAllocOp, likely it's created in
-      // TritonAMDGPUOptimizeDotOperands. We should just respect it.
-      if (!getSharedEncIfAllUsersAreDotEncAMD(user, axisInfoAnalysis,
-                                              targetInfo, useAsyncCopy)
-               .has_value() &&
-          !isa<ttg::LocalAllocOp>(user)) {
-        return std::nullopt;
-      }
-      LDBG("Deduced shared encoding candidate from memDesc: " << tempAttr);
-      sharedEncs.push_back(tempAttr);
-    } else {
-      if (!(isa<ttg::ConvertLayoutOp>(user) ||
-            user->hasTrait<OpTrait::LocalLoadTrait>()))
-        return std::nullopt;
-
-      auto srcTy = cast<ttg::TensorOrMemDesc>(loadedValue.getType());
-      auto ctaLayout = ttg::getCTALayout(srcTy.getEncoding());
-      auto order = getOrderForMemory(srcTy);
-      unsigned bitWidth = srcTy.getElementType().getIntOrFloatBitWidth();
-      SmallVector<unsigned> sharedOrder;
-      int rank = order.size();
-      // TODO rework this when shared -> dotOperand conversions support
-      // arbitrary shared memory ordering
-      if (rank == 3) {
-        // Move the batch dimension (dim #0) to be the last so that it will be
-        // the slowest varying dimension.
-        for (unsigned i = 0; i < rank; ++i)
-          if (order[i] != 0)
-            sharedOrder.emplace_back(order[i]);
-        sharedOrder.emplace_back(0);
-      } else {
-        sharedOrder = order;
-      }
-
-      auto userResEnc = cast<ttg::TensorOrMemDesc>(userResType).getEncoding();
-      if (auto dotOpEnc = dyn_cast<ttg::DotOperandEncodingAttr>(userResEnc)) {
-        // Determine if we can use padded layouts and fallback to swizzled
-        // layouts if not
-        bool canUseAsyncCopy = false;
-        if (useAsyncCopy && isa<tt::LoadOp>(loadOp)) {
-          canUseAsyncCopy = canBeConvertedToAsyncLoad(
-              2, cast<tt::LoadOp>(loadOp), {}, axisInfoAnalysis, targetInfo);
-        }
-        if (auto maybePadded =
-                composePaddedLayout(targetInfo, dotOpEnc, srcTy, order,
-                                    sharedOrder, bitWidth, canUseAsyncCopy)) {
-          tempAttr = *maybePadded;
-        } else {
-          tempAttr = ttg::SwizzledSharedEncodingAttr::get(
-              loadedValue.getContext(), dotOpEnc, srcTy.getShape(), sharedOrder,
-              ctaLayout, bitWidth, /*needTrans=*/false);
-        }
-        sharedEncs.push_back(tempAttr);
-      } else if (auto llEnc = dyn_cast<ttg::LinearEncodingAttr>(userResEnc)) {
-        // We use linear layout directly for scaled dot fp8 operands. For
-        // such cases, we need to look further down the def-use chain to
-        // find the dot op for the mfma layout to deduce operand index and
-        // other information.
-        unsigned opIdx;
-        unsigned vecSize;
-        if (auto mfmaEnc = getDotEncoding(userResult, &opIdx, &vecSize)) {
-          LDBG("deduced opIdx: " << opIdx << "; deduced vecSize: " << vecSize);
-          tempAttr = mfmaEnc.composeSharedLayoutForOperand(
-              ctaLayout, opIdx, srcTy.getShape(), order, vecSize, bitWidth,
-              /*needTrans=*/false);
-          LDBG("Deduced shared encoding candidate from mfma layout: "
-               << tempAttr);
-          sharedEncs.push_back(tempAttr);
-        }
-      }
-    }
-  }
-
-  auto equalSharedEncIgnoreVec = [](ttg::SwizzledSharedEncodingAttr a,
-                                    ttg::SwizzledSharedEncodingAttr b) {
-    if (!a || !b)
-      return false;
-    return (a.getPerPhase() == b.getPerPhase() &&
-            a.getMaxPhase() == b.getMaxPhase() &&
-            a.getOrder() == b.getOrder() &&
-            a.getCTALayout() == b.getCTALayout());
-  };
-  if (sharedEncs.empty() || !sharedEncs.front())
-    return std::nullopt;
-  auto maxVecSharedEnc = sharedEncs.front();
-
-  // TODO add heuristic support for padded layouts
-  for (auto sharedEnc : llvm::drop_begin(sharedEncs, 1)) {
-    if (!equalSharedEncIgnoreVec(
-            dyn_cast<ttg::SwizzledSharedEncodingAttr>(sharedEnc),
-            dyn_cast<ttg::SwizzledSharedEncodingAttr>(maxVecSharedEnc))) {
-      LDBG("Incompatible shared encodings");
-      return std::nullopt;
-    }
-    if (cast<ttg::SwizzledSharedEncodingAttr>(sharedEnc).getVec() >
-        cast<ttg::SwizzledSharedEncodingAttr>(maxVecSharedEnc).getVec()) {
-      maxVecSharedEnc = sharedEnc;
-    }
-  }
-
-  return maxVecSharedEnc;
-}
-
-bool canBeConvertedToAsyncLoad(unsigned numBuffers, tt::LoadOp loadOp,
-                               ttg::SharedEncodingTrait sharedEnc,
-                               tt::ModuleAxisInfoAnalysis &axisInfoAnalysis,
-                               const tt::AMD::TargetInfo &targetInfo) {
-  // If we have a single buffer we would require another barrier after the
-  // local_reads so instead we fall back to pipeline with registers
-  // Removing this check will create incorrect IR, see
-  // MembarUtility.h:membarFilter
-  if (numBuffers <= 1)
-    return false;
-
-  using triton::AMD::ISAFamily;
-  if (llvm::is_contained({ISAFamily::CDNA3, ISAFamily::CDNA4},
-                         targetInfo.getISAFamily())) {
-    // Compute the final vecSize we can use for the combination of
-    // sourceEncoding and sharedEncoding (if provided). We can only use
-    // AsyncCopy if the target supports the requested or a smaller vecSize
-    // because we cannot stride when loading directly to lds on GFX9
-    if (sharedEnc) {
-      auto srcTy = cast<RankedTensorType>(loadOp.getPtr().getType());
-      auto regLayout = triton::gpu::toLinearLayout(srcTy);
-      // It's the allocation so we trim the multibuffer dimension
-      auto srcShape = srcTy.getShape();
-      triton::LinearLayout sharedLayout;
-      auto paddedEnc =
-          dyn_cast<triton::gpu::PaddedSharedEncodingAttr>(sharedEnc);
-      if (paddedEnc) {
-        sharedLayout = paddedEnc.getLinearComponent();
-      } else {
-        sharedLayout = triton::gpu::toLinearLayout(srcShape, sharedEnc);
-      }
-      auto regToSharedLayout = regLayout.invertAndCompose(sharedLayout);
-
-      unsigned vecSize = regToSharedLayout.getNumConsecutiveInOut();
-      unsigned elemBitWidth = triton::getPointeeBitWidth(srcTy);
-
-      if (paddedEnc) {
-        vecSize = std::min(vecSize, paddedEnc.getMinInterval());
-      }
-
-      if (fitToValidDirectToLdsVecSize(vecSize, elemBitWidth, targetInfo) == 0)
-        return false;
-    }
-  }
-
-  // Checks whether the global pointer's contiguity and mask alignment allows
-  // for at least 32 bit wide loads
-  return triton::canBeConvertedToAsyncLoad(loadOp, axisInfoAnalysis);
-}
-
-// Convert load ops into shared memory allocation loads and apply
-// multi-buffering based on the required number of buffers.
-LoadToStreamOpMap
-createStreamOps(const LoadToInfoMap &loadToInfo, scf::ForOp &forOp,
-                const int &numBuffers, bool useAsyncCopy,
-                tt::ModuleAxisInfoAnalysis &axisInfoAnalysis) {
-  IRRewriter builder(forOp);
-  Location loc = forOp.getLoc();
-  Value minusOne = builder.create<arith::ConstantIntOp>(loc, -1, 32);
-  Value zero = builder.create<arith::ConstantIntOp>(loc, 0, 32);
-  Value one = builder.create<arith::ConstantIntOp>(loc, 1, 32);
-  Value extractIdx = minusOne;
-  Value numBuffersVal =
-      builder.create<arith::ConstantIntOp>(loc, numBuffers, 32);
-
-  unsigned newOperandIndex = forOp.getBody()->getNumArguments();
-  // Patch the loop to add the new loop carried dependency.
-  forOp = addIterArgsToLoop(builder, forOp, {extractIdx});
-
-  // Create one counter for the extract indices to avoid creating long
-  // live range.
-  extractIdx = forOp.getBody()->getArgument(newOperandIndex);
-
-  builder.setInsertionPoint(forOp.getBody(), forOp.getBody()->begin());
-  extractIdx = builder.create<arith::AddIOp>(loc, extractIdx, one);
-  Value cndExt = builder.create<arith::CmpIOp>(loc, arith::CmpIPredicate::slt,
-                                               extractIdx, numBuffersVal);
-  extractIdx = builder.create<arith::SelectOp>(loc, cndExt, extractIdx, zero);
-
-  // Patch the yield with the updated counter.
-  appendToForOpYield(forOp, {extractIdx});
-
-  LoadToStreamOpMap loadToStreamOp;
-  for (auto &[l, info] : loadToInfo) {
-    if (!info.sharedEncoding)
-      continue;
-
-    auto loadOp = dyn_cast<tt::LoadOp>(l);
-    if (!loadOp)
-      continue;
-
-    // Create an allocation that can hold distance number of loadOp shapes.
-    auto ty = cast<RankedTensorType>(loadOp->getResultTypes()[0]);
-    Value alloc = triton::createAlloc(forOp, ty, loadOp->getLoc(),
-                                      info.sharedEncoding, numBuffers);
-    assert(alloc && "Failed to create alloc for the pipelined load.");
-    auto arch = getAMDArch(loadOp->getParentOfType<ModuleOp>());
-    triton::AMD::TargetInfo targetInfo(arch ? arch->str() : "");
-
-    // Replace the old load with multi-buffered loads
-    if (useAsyncCopy &&
-        canBeConvertedToAsyncLoad(numBuffers, loadOp, info.sharedEncoding,
-                                  axisInfoAnalysis, targetInfo)) {
-      loadToStreamOp[loadOp] = createAsyncCopy(loadOp, alloc, extractIdx);
-    } else {
-      loadToStreamOp[loadOp] = createStreamCopy(loadOp, alloc, extractIdx);
-    }
-=======
   auto dotOps = llvm::to_vector(forOp.getBody()->getOps<tt::DotOp>());
 
   if (dotOps.size() != 2)
@@ -602,7 +128,6 @@
   if (llvm::any_of(loadToInfo,
                    [](auto it) { return it.second.distToUse != 0; })) {
     return failure();
->>>>>>> 7e042c69
   }
 
   return success();
@@ -780,52 +305,6 @@
   return newOp;
 };
 
-<<<<<<< HEAD
-LoadToInfoMap
-preprocessLoop(triton::AMD::ModuleAxisInfoAnalysis &axisInfoAnalysis,
-               scf::ForOp &forOp, int numStages, bool useAsyncCopy) {
-  auto arch = getAMDArch(forOp->getParentOfType<ModuleOp>());
-  triton::AMD::TargetInfo targetInfo(arch.value_or("").str());
-  triton::AMD::ISAFamily isaFamily = targetInfo.getISAFamily();
-
-  bool pipelineWithoutDot = forOp->hasAttr(mlir::triton::kNumStagesAttrName);
-  bool filterSmallVectors =
-      isaFamily != triton::AMD::ISAFamily::CDNA4 && !isRDNA(isaFamily);
-  llvm::MapVector<Operation *, std::pair<int, Operation *>> loadOpToIndLevel =
-      triton::gpu::loadOpsToIndirectionLevel(forOp, pipelineWithoutDot,
-                                             axisInfoAnalysis, numStages,
-                                             filterSmallVectors);
-
-  LLVM_DEBUG({
-    LDBG("Found " << loadOpToIndLevel.size() << " loads to pipeline:");
-    for (const auto &[l, i] : loadOpToIndLevel) {
-      LDBG("  - load: " << *l);
-      LDBG("    at distance: " << i.first);
-      LDBG("    used by op: " << *i.second);
-    }
-  });
-
-  LoadToInfoMap loadToInfo;
-  for (const auto &[load, info] : loadOpToIndLevel) {
-    auto [distance, use] = info;
-    if (auto newLoad = bypassLDS(load, use)) {
-      loadToInfo[newLoad] = {nullptr, distance, use};
-    } else {
-      LDBG("Deduce shared encoding for: " << *load);
-      auto sharedEncoding =
-          getSharedEncIfAllUsersAreDotEncAMD(load, axisInfoAnalysis, targetInfo,
-                                             useAsyncCopy)
-              .value_or(nullptr);
-      loadToInfo[load] = {sharedEncoding, distance, use};
-      LDBG("Populate loadInfo with shared encoding: " << sharedEncoding);
-    }
-  }
-
-  return loadToInfo;
-}
-
-=======
->>>>>>> 7e042c69
 namespace SingleDotSchedule {
 using namespace mlir::SingleDotSchedule;
 
@@ -1049,10 +528,6 @@
   triton::AMD::ModuleAxisInfoAnalysis axisInfoAnalysis(
       forOp->getParentOfType<ModuleOp>());
 
-<<<<<<< HEAD
-  LoadToInfoMap loadToInfo =
-      preprocessLoop(axisInfoAnalysis, forOp, numStages, useAsyncCopy);
-=======
   llvm::MapVector<Operation *, std::pair<int, Operation *>> loadOpToIndLevel =
       getIndirectLevel(axisInfoAnalysis, forOp, numStages);
 
@@ -1075,7 +550,6 @@
       loadToInfo[load] = {nullptr, distance, use};
     }
   }
->>>>>>> 7e042c69
 
   if (loadToInfo.empty()) {
     LDBG("couldn't find any pipeline-able loads:\n" << *forOp);
