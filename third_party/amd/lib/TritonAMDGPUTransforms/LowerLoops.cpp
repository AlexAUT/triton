#include "TritonAMDGPUTransforms/Passes.h"
#include "Utility.h"
#include "amd/lib/TritonAMDGPUToLLVM/AsyncUtility.h"
#include "amd/lib/TritonAMDGPUToLLVM/TargetInfo.h"
#include "amd/lib/TritonAMDGPUToLLVM/Utility.h"
#include "amd/lib/TritonAMDGPUTransforms/PipelineUtility.h"
#include "triton/Dialect/TritonGPU/Transforms/PipeliningUtility.h"
#include "triton/Dialect/TritonGPU/Transforms/Utility.h"
#include "llvm/Support/Debug.h"
#include <variant>

#undef DEBUG_TYPE
#define DEBUG_TYPE "tritonamdgpu-pipeline-lower-loops"
#define DBGS() (llvm::dbgs() << "[" DEBUG_TYPE "]: ")
#define LDBG(X) LLVM_DEBUG(DBGS() << X << "\n")

namespace tt = mlir::triton;
namespace ttg = mlir::triton::gpu;

//===----------------------------------------------------------------------===//
// This file will conditionally allocate lds memory, create local/async load
// operations, and create schedule for these operations. After lowerLoops,
// schedule will be passed to expandLoops and eventually to PipelineExpander.
//===----------------------------------------------------------------------===//

using mlir::triton::AMD::AttrBypassLDS;

namespace mlir {
struct StreamCopyChainOps {
  tt::LoadOp loadOp;
  ttg::MemDescIndexOp subviewOp;
  ttg::LocalStoreOp localStoreOp;
  ttg::LocalLoadOp maybeLocalLoadOp;
};

struct AsyncCopyChainOps {
  ttg::AsyncCopyGlobalToLocalOp copyOp;
  ttg::AsyncCommitGroupOp commitOp;
  ttg::AsyncWaitOp waitOp;
  ttg::LocalLoadOp maybeLocalLoadOp;
};

using StreamOpVariant = std::variant<StreamCopyChainOps, AsyncCopyChainOps>;
using LoadToStreamOpMap = llvm::MapVector<Operation *, StreamOpVariant>;

bool canBeConvertedToAsyncLoad(unsigned numBuffers, tt::LoadOp loadOp,
                               ttg::SharedEncodingTrait sharedEnc,
                               tt::ModuleAxisInfoAnalysis &axisInfoAnalysis,
                               const tt::AMD::TargetInfo &targetInfo);

AsyncCopyChainOps createAsyncCopy(tt::LoadOp loadOp, Value alloc,
                                  Value extractIdx, int contiguity) {
  OpBuilder builder(loadOp);
  Location loc = loadOp.getLoc();

  // Extract local subview from shared allocation
  auto viewLoad = triton::createSingleBufferView(builder, alloc, extractIdx)
                      .getDefiningOp<ttg::MemDescIndexOp>();

  auto copyOp = ttg::AsyncCopyGlobalToLocalOp::create(
      builder, loc, loadOp.getPtr(), viewLoad, loadOp.getMask(),
      loadOp.getOther(), loadOp.getCache(), loadOp.getEvict(),
      loadOp.getIsVolatile(), contiguity);
  auto commitOp =
      ttg::AsyncCommitGroupOp::create(builder, loc, copyOp->getResult(0));
  ttg::AsyncWaitOp waitOp =
      ttg::AsyncWaitOp::create(builder, loc, commitOp->getResult(0), 0);

  auto maybeSharedLoad = tt::replaceUsesWithLocalLoad(
      builder, loadOp->getResult(0), viewLoad, waitOp);

  return {copyOp, commitOp, waitOp, maybeSharedLoad};
}

void scheduleLocalLoad(ttg::LocalLoadOp localLoadOp,
                       tt::CoarseSchedule &schedule, int stage,
                       const tt::CoarseSchedule::Cluster &cluster) {
  schedule.insert(localLoadOp, stage, cluster);
  // If its only user is a ConvertLayout, we place it into the same stage so
  // it can be folded by a later pass
  if (localLoadOp->hasOneUse()) {
    auto cvt = *localLoadOp->getUsers().begin();
    if (isa<ttg::ConvertLayoutOp>(cvt)) {
      schedule.insert(cvt, stage, cluster);
    }
  }
}

StreamCopyChainOps createStreamCopy(tt::LoadOp loadOp, Value alloc,
                                    Value extractIdx) {
  OpBuilder builder(loadOp);
  Location loc = loadOp.getLoc();

  // Extract local subview from shared allocation
  auto viewLoad = triton::createSingleBufferView(builder, alloc, extractIdx)
                      .getDefiningOp<ttg::MemDescIndexOp>();

  tt::LoadOp newLoadOp = cast<tt::LoadOp>(builder.clone(*loadOp));
  auto storeOp = ttg::LocalStoreOp::create(builder, loc, newLoadOp, viewLoad);
  auto maybeLocalLoad =
      tt::replaceUsesWithLocalLoad(builder, loadOp->getResult(0), viewLoad);

  return {newLoadOp, viewLoad, storeOp, maybeLocalLoad};
}

// Returns the given |inputValue|'s dot user result encoding and updates |opIdx|
// and |vecSize| with which dot operand |inputValue| is fed into if possible.
ttg::AMDMfmaEncodingAttr getDotEncoding(Value inputValue, unsigned *opIdx,
                                        unsigned *vecSize) {
  if (!inputValue.hasOneUse())
    return nullptr;

  Operation *user = *inputValue.getUsers().begin();
  if (user->getNumResults() != 1 ||
      user->getBlock() != inputValue.getParentBlock())
    return nullptr;

  LDBG("getDotEncoding user: " << *user);
  if (auto dotOp = dyn_cast<tt::DotOpInterface>(user)) {
    OpOperand &use = *inputValue.getUses().begin();
    *opIdx = use.getOperandNumber();
    auto operandType = cast<RankedTensorType>(inputValue.getType());
    *vecSize = ttg::toLinearLayout(operandType).getNumConsecutiveInOut();
    auto dotType = cast<RankedTensorType>(dotOp->getResult(0).getType());
    return dyn_cast<ttg::AMDMfmaEncodingAttr>(dotType.getEncoding());
  }

  return getDotEncoding(user->getResult(0), opIdx, vecSize);
}

// Adapted from
// lib/Dialect/TritonGPU/Transforms/Utility.cpp::getSharedEncIfAllUsersAreDotEnc
// to support AMDMfmaEncodingAttr.
// TODO(max): figure out how to refactor to use upstream
//
// If all the transitive uses of the given value have are used by a convert to
// the same dot operand encoding, return true and get the shared encoding that
// needs to be used to be compatible with users' layouts.
std::optional<ttg::SharedEncodingTrait> getSharedEncIfAllUsersAreDotEnc(
    Operation *loadOp, tt::ModuleAxisInfoAnalysis &axisInfoAnalysis,
    const tt::AMD::TargetInfo &targetInfo, bool useAsyncCopy) {
  assert(loadOp);
  Value loadedValue = loadOp->getResult(0);
  llvm::SmallVector<ttg::SharedEncodingTrait> sharedEncs;
  for (Operation *user : loadedValue.getUsers()) {
    LDBG(" getSharedEncIfAllUsersAreDotEnc current user: " << *user);
    if (user->getNumResults() != 1)
      return std::nullopt;

    ttg::SharedEncodingTrait tempAttr;
    Value userResult = user->getResult(0);
    Type userResType = userResult.getType();
    if (auto memDesc = dyn_cast<ttg::MemDescType>(userResType)) {
      // First time we find a shared encoding in the chain, save it and try to
      // use it if it is compatible with the other users.
      tempAttr = cast<ttg::SharedEncodingTrait>(memDesc.getEncoding());
      // If the immediate user is ttg::LocalAllocOp, likely it's created in
      // TritonAMDGPUOptimizeDotOperands. We should just respect it.
      if (!isa<ttg::LocalAllocOp>(user) &&
          !getSharedEncIfAllUsersAreDotEnc(user, axisInfoAnalysis, targetInfo,
                                           useAsyncCopy)) {
        return std::nullopt;
      }
      LDBG("Deduced shared encoding candidate from memDesc: " << tempAttr);
      sharedEncs.push_back(tempAttr);
    } else {
      if (!(isa<ttg::ConvertLayoutOp>(user) ||
            user->hasTrait<OpTrait::LocalLoadTrait>()))
        return std::nullopt;

      auto srcTy = cast<ttg::TensorOrMemDesc>(loadedValue.getType());
      auto cgaLayout = ttg::getCGALayout(srcTy.getEncoding());

      auto order = getOrderForMemory(srcTy);
      if (useAsyncCopy && !targetInfo.supportsDirectToLDSScattering()) {
        // For architectures that don't support scattering into LDS we must
        // ensure that each warp writes a contiguous memory chunk. This requires
        // the shared memory order to follow the thread order, while preserving
<<<<<<< HEAD
        // the fastest dimension from the logical order to keep vectorization.
        auto llEnc =
            triton::gpu::toLinearEncoding(cast<RankedTensorType>(srcTy));
        auto logicalOrder = llEnc.getOrder();
        auto threadOrder = llEnc.getThreadOrder();

        SetVector<unsigned> orderSet;
        orderSet.insert(logicalOrder[0]);
=======
        // the fastest dimension from the register order to keep vectorization.
        auto llEnc =
            triton::gpu::toLinearEncoding(cast<RankedTensorType>(srcTy));
        auto regOrder = llEnc.getOrder();
        auto threadOrder = llEnc.getThreadOrder();

        auto contig = llEnc.getElemsPerThread(srcTy.getShape());
        SetVector<unsigned> orderSet;
        if (contig[regOrder[0]] > 1)
          orderSet.insert(regOrder[0]);
>>>>>>> 8f8064d7
        orderSet.insert(threadOrder.begin(), threadOrder.end());
        order = orderSet.takeVector();
      }

      unsigned bitWidth = srcTy.getElementType().getIntOrFloatBitWidth();
      SmallVector<unsigned> sharedOrder;
      int rank = order.size();
      // TODO rework this when shared -> dotOperand conversions support
      // arbitrary shared memory ordering
      if (rank == 3) {
        // Move the batch dimension (dim #0) to be the last so that it will be
        // the slowest varying dimension.
        for (unsigned i = 0; i < rank; ++i)
          if (order[i] != 0)
            sharedOrder.emplace_back(order[i]);
        sharedOrder.emplace_back(0);
      } else {
        sharedOrder = order;
      }

      auto userResEnc = cast<ttg::TensorOrMemDesc>(userResType).getEncoding();
      if (auto dotOpEnc = dyn_cast<ttg::DotOperandEncodingAttr>(userResEnc)) {
        // Determine if we can use padded layouts and fallback to swizzled
        // layouts if not
        bool canUseAsyncCopy = false;
        if (useAsyncCopy && isa<tt::LoadOp>(loadOp)) {
          // We pass numBuffers=2 because we assume the schedule will not
          // determine a single buffer (which does not work with AsyncCopy)
          canUseAsyncCopy = canBeConvertedToAsyncLoad(
              2, cast<tt::LoadOp>(loadOp), {}, axisInfoAnalysis, targetInfo);
        }
        tempAttr = composePaddedLayout(targetInfo, dotOpEnc, srcTy, sharedOrder,
                                       canUseAsyncCopy);
        if (!tempAttr) {
          tempAttr = ttg::SwizzledSharedEncodingAttr::get(
              loadedValue.getContext(), dotOpEnc, srcTy.getShape(), sharedOrder,
              cgaLayout, bitWidth, /*needTrans=*/false);
        }
        LDBG("Deduced shared encoding candidate from dot layout: " << tempAttr);
        sharedEncs.push_back(tempAttr);
      } else if (auto llEnc = dyn_cast<ttg::LinearEncodingAttr>(userResEnc)) {
        // We use linear layout directly for scaled dot fp8 operands. For such
        // cases, we need to look further down the def-use chain to find the dot
        // op for the mfma layout to deduce operand index and other information.
        unsigned opIdx;
        unsigned vecSize;
        if (auto mfmaEnc = getDotEncoding(userResult, &opIdx, &vecSize)) {
          LDBG("deduced opIdx: " << opIdx << "; deduced vecSize: " << vecSize);
          tempAttr = mfmaEnc.composeSharedLayoutForOperand(
              cgaLayout, opIdx, srcTy.getShape(), order, vecSize, bitWidth,
              /*needTrans=*/false);
          LDBG("Deduced shared encoding candidate from mfma layout: "
               << tempAttr);
          sharedEncs.push_back(tempAttr);
        }
      }
    }
  }

  auto equalSharedEncIgnoreVec = [](ttg::SwizzledSharedEncodingAttr a,
                                    ttg::SwizzledSharedEncodingAttr b) {
    if (!a || !b)
      return false;
    return (a.getPerPhase() == b.getPerPhase() &&
            a.getMaxPhase() == b.getMaxPhase() &&
            a.getOrder() == b.getOrder() &&
            a.getCGALayout() == b.getCGALayout());
  };
  if (sharedEncs.empty() || !sharedEncs.front())
    return std::nullopt;
  auto maxVecSharedEnc = sharedEncs.front();

  // TODO add support for padded layouts. Right now they will use a separate
  // allocation
  for (auto sharedEnc : llvm::drop_begin(sharedEncs, 1)) {
    auto maybeSwizzShared =
        dyn_cast<ttg::SwizzledSharedEncodingAttr>(sharedEnc);
    auto maybeSwizzMaxVec =
        dyn_cast<ttg::SwizzledSharedEncodingAttr>(maxVecSharedEnc);

    if (!equalSharedEncIgnoreVec(maybeSwizzShared, maybeSwizzMaxVec)) {
      LDBG("Incompatible shared encodings");
      return std::nullopt;
    }
    if (maybeSwizzShared.getVec() > maybeSwizzMaxVec.getVec()) {
      maxVecSharedEnc = sharedEnc;
    }
  }

  LDBG("Deduced shared encoding: " << maxVecSharedEnc);

  return maxVecSharedEnc;
}

bool canBeConvertedToAsyncLoad(unsigned numBuffers, tt::LoadOp loadOp,
                               ttg::SharedEncodingTrait sharedEnc,
                               tt::ModuleAxisInfoAnalysis &axisInfoAnalysis,
                               const tt::AMD::TargetInfo &targetInfo) {
  // If we have a single buffer we would require another barrier after the
  // local_reads so instead we fall back to pipeline with registers
  // Removing this check will create incorrect IR, see
  // MembarUtility.h:membarFilter
  if (numBuffers <= 1)
    return false;

  using tt::AMD::ISAFamily;
  if (sharedEnc && llvm::is_contained({ISAFamily::CDNA3, ISAFamily::CDNA4},
                                      targetInfo.getISAFamily())) {
    // Compute the final vecSize we can use for source to destination type and
    // encoding. We can only use async copy if the target supports the requested
    // or a smaller vecSize because we cannot stride when loading directly to
    // lds on GFX9.
    auto srcTy = cast<RankedTensorType>(loadOp.getPtr().getType());
    auto regLayout = triton::gpu::toLinearLayout(srcTy);
    auto srcShape = srcTy.getShape();
    triton::LinearLayout sharedLayout;
    auto paddedEnc = dyn_cast<triton::gpu::PaddedSharedEncodingAttr>(sharedEnc);
    if (paddedEnc) {
      sharedLayout = paddedEnc.getLinearComponent();
    } else {
      sharedLayout = triton::gpu::toLinearLayout(srcShape, sharedEnc);
    }
    auto regToSharedLayout = regLayout.invertAndCompose(sharedLayout);

    unsigned vecSize = regToSharedLayout.getNumConsecutiveInOut();
    LDBG("init global to shared vector size: " << vecSize);
    int elemBitWidth = tt::getPointeeBitWidth(srcTy);
    vecSize = fitToValidDirectToLdsVecSize(vecSize, elemBitWidth, targetInfo);
    LDBG("vector size after fitting arch direct to LDS: " << vecSize);
    if (vecSize == 0) {
      return false;
    }

    if (!LLVM::AMD::canLoadDirectToLDS(targetInfo, srcTy, sharedEnc, vecSize)) {
      LDBG("cannot use direct to LDS due to arch constraints");
      return false;
    }
  }

  // Checks whether the global pointer's contiguity and mask alignment allows
  // for at least 32 bit wide loads
  return triton::canBeConvertedToAsyncLoad(loadOp, axisInfoAnalysis);
}

// Convert load ops into shared memory allocation loads and apply
// multi-buffering based on the required number of buffers.
LoadToStreamOpMap
createStreamOps(const LoadToInfoMap &loadToInfo, scf::ForOp &forOp,
                const int &numBuffers, bool useAsyncCopy,
                tt::ModuleAxisInfoAnalysis &axisInfoAnalysis) {
  IRRewriter builder(forOp);
  Location loc = forOp.getLoc();
  Value minusOne = arith::ConstantIntOp::create(builder, loc, -1, 32);
  Value zero = arith::ConstantIntOp::create(builder, loc, 0, 32);
  Value one = arith::ConstantIntOp::create(builder, loc, 1, 32);
  Value extractIdx = minusOne;
  Value numBuffersVal =
      arith::ConstantIntOp::create(builder, loc, numBuffers, 32);

  unsigned newOperandIndex = forOp.getBody()->getNumArguments();
  // Patch the loop to add the new loop carried dependency.
  forOp = addIterArgsToLoop(builder, forOp, {extractIdx});

  // Create one counter for the extract indices to avoid creating long
  // live range.
  extractIdx = forOp.getBody()->getArgument(newOperandIndex);

  builder.setInsertionPoint(forOp.getBody(), forOp.getBody()->begin());
  extractIdx = arith::AddIOp::create(builder, loc, extractIdx, one);
  Value cndExt = arith::CmpIOp::create(builder, loc, arith::CmpIPredicate::slt,
                                       extractIdx, numBuffersVal);
  extractIdx = arith::SelectOp::create(builder, loc, cndExt, extractIdx, zero);

  // Patch the yield with the updated counter.
  appendToForOpYield(forOp, {extractIdx});

  LoadToStreamOpMap loadToStreamOp;
  for (auto &[l, info] : loadToInfo) {
    if (!info.sharedEncoding)
      continue;

    auto loadOp = dyn_cast<tt::LoadOp>(l);
    if (!loadOp)
      continue;

    // Create an allocation that can hold distance number of loadOp shapes.
    auto ty = cast<RankedTensorType>(loadOp->getResultTypes()[0]);
    Value alloc = triton::createAlloc(forOp, ty, loadOp->getLoc(),
                                      info.sharedEncoding, numBuffers);
    assert(alloc && "Failed to create alloc for the async load.");
    auto arch = getAMDArch(loadOp->getParentOfType<ModuleOp>());
    triton::AMD::TargetInfo targetInfo(arch ? arch->str() : "");

    // Replace the old load with multi-buffered loads
    if (useAsyncCopy &&
        canBeConvertedToAsyncLoad(numBuffers, loadOp, info.sharedEncoding,
                                  axisInfoAnalysis, targetInfo)) {
      unsigned vec = axisInfoAnalysis.getContiguity(loadOp.getPtr());
      if (auto mask = loadOp.getMask())
        vec = std::min<unsigned>(vec, axisInfoAnalysis.getMaskAlignment(mask));
      loadToStreamOp[loadOp] = createAsyncCopy(loadOp, alloc, extractIdx, vec);
    } else {
      loadToStreamOp[loadOp] = createStreamCopy(loadOp, alloc, extractIdx);
    }
  }

  return loadToStreamOp;
}

static void dumpSchedule(tt::CoarseSchedule &schedule, llvm::StringRef msg) {
  LLVM_DEBUG({
    llvm::dbgs() << "\n";
    LDBG(msg);
    schedule.dump();
  });
};

namespace SingleDotSchedule {
using namespace mlir::SingleDotSchedule;
using ClusterMap = DenseMap<tt::CoarseSchedule::ClusterHash, int>;

ClusterMap createClusterMap(tt::CoarseSchedule &schedule) {
  DenseMap<tt::CoarseSchedule::ClusterHash, int> clusterMap;
  for (auto &[op, stageAndCluster] : schedule.opToStageAndCluster) {
    auto [stage, cluster] = stageAndCluster;
    tt::CoarseSchedule::ClusterHash clusterHash =
        tt::CoarseSchedule::hashCluster(cluster);
    clusterMap[clusterHash] = *cluster;
  }

  return clusterMap;
}

// Remap global and compute clusters to the right place
void remapClusters(tt::CoarseSchedule &schedule, ClusterMap clusterMap,
                   Clusters &clusters) {
  for (auto &[op, stageAndCluster] : schedule.opToStageAndCluster) {
    auto [stage, cluster] = stageAndCluster;
    tt::CoarseSchedule::ClusterHash clusterHash =
        tt::CoarseSchedule::hashCluster(stageAndCluster.second);
    int oldClusterId = clusterMap[clusterHash];
    if (oldClusterId == 0) {
      stageAndCluster.second = clusters[SCHED_GLOBAL_LOAD];
    } else {
      assert(oldClusterId == 1);
      stageAndCluster.second = clusters[SCHED_COMPUTE];
    }
  }
}

// Init Schedule Config based on settings and loop characteristics.
// Create clusters in order of ops in loop. This can interleave ops
// from different stages in the same cluster to achieve better backend
// scheduling.
//   WARNING: Changing the order of schedule.clusters.newAtBack() calls
//            can cause invalid schedules to be produced.
LogicalResult initSchedule(int maxDist, Stages &stages, int numStages,
                           int &numBuffers, bool useAsyncCopy, bool waitAtTail,
                           Clusters &clusters, tt::CoarseSchedule &schedule) {
  LDBG("Init SingleDotSchedule");
  int lastStage = numStages - 1;
  stages[SCHED_GLOBAL_LOAD] = 0;
  stages[SCHED_LOCAL_STORE] = 0;
  stages[SCHED_LOCAL_LOAD] = lastStage;
  stages[SCHED_COMPUTE] = lastStage;
  stages[SCHED_ASYNC_WAIT] = stages[SCHED_LOCAL_LOAD];

  bool pairedGlobalLoadLocalStore = stages[SCHED_LOCAL_STORE] == 0;
  stages[SCHED_LOCAL_STORE] += maxDist;
  if (waitAtTail) {
    stages[SCHED_ASYNC_WAIT] = std::max(0, stages[SCHED_LOCAL_LOAD] - 1);
  }

  LDBG(
      "Stage schedule:" << "  GLOBAL_LOAD stage = " << stages[SCHED_GLOBAL_LOAD]
                        << ", LOCAL_STORE stage = " << stages[SCHED_LOCAL_STORE]
                        << ", LOCAL_LOAD stage = " << stages[SCHED_LOCAL_LOAD]
                        << ", COMPUTE stage = " << stages[SCHED_COMPUTE]
                        << ", ASYNC_WAIT stage = " << stages[SCHED_ASYNC_WAIT]
                        << "; total = " << numStages);

  if (stages[SCHED_LOCAL_STORE] >= numStages ||
      stages[SCHED_LOCAL_STORE] > stages[SCHED_LOCAL_LOAD]) {
    LDBG("Invalid stage schedule");
    return failure();
  }

  // Calculate the number of buffers needed for each load.
  // TODO: Use the precise number of buffers needed by the particular load.
  numBuffers =
      std::max(1, stages[SCHED_LOCAL_LOAD] - stages[SCHED_LOCAL_STORE]);
  // If we use AsyncCopy we need one more buffer since we are not using a
  // register buffer
  if (useAsyncCopy) {
    numBuffers += 1;
  }

  LDBG("deduced max shared memory buffer number = " << numBuffers);

  // We place async wait as the first cluster because we want to have it being
  // the first in the main loop after pipelining.
  // In case we use async_copy with pingpong, we need to place async_wait at
  // the end of the previous iteration, so it can guarantee the correct
  // dependency when warp0 and warp1 are pipelined.
  int asyncWaitCluster = waitAtTail ? 4 : 0;
  // If tt.load and ttg.local_store are in the same stage
  //   spread them apart to allow overlap with compute
  // else
  //   Initiate ttg.local_store before tt.load
  int globalLoadCluster = 1;
  int localStoreCluster = 3;
  if (!pairedGlobalLoadLocalStore) {
    globalLoadCluster = 3;
    localStoreCluster = 2;
  }

  // If ttg.local_load and ttg.local_store are in the same stage
  //   spread them apart to allow overlap with compute
  // else if they share the buffer
  //   ttg.local_load must come first
  // else
  //   schedule ttg.local_load in the middle
  int localLoadCluster = globalLoadCluster;
  if (stages[SCHED_LOCAL_LOAD] == stages[SCHED_LOCAL_STORE]) {
    localLoadCluster = std::max(3, localStoreCluster + 1);
  } else if (numBuffers == 1 && localLoadCluster >= localStoreCluster) {
    // For 1 buffer, ttg.local_load must occur before ttg.local_store
    localLoadCluster = localStoreCluster - 1;
  }

  // Schedule compute with ttg.local_load if paired
  // otherwise, schedule in the middle
  int computeCluster = 2;
  if (stages[SCHED_LOCAL_LOAD] == stages[SCHED_COMPUTE]) {
    computeCluster = localLoadCluster;
  }

  // Create a hash map to associate cluster hash in old schedule with its
  // clusterID
  ClusterMap clusterMap = createClusterMap(schedule);

  // Make assignments
  Clusters clusterVec;
  schedule.clusters.clear();
  std::generate(clusterVec.begin(), clusterVec.end(),
                [&]() { return schedule.clusters.newAtBack(); });

  clusters[SCHED_GLOBAL_LOAD] = clusterVec[globalLoadCluster];
  clusters[SCHED_LOCAL_STORE] = clusterVec[localStoreCluster];
  clusters[SCHED_LOCAL_LOAD] = clusterVec[localLoadCluster];
  clusters[SCHED_COMPUTE] = clusterVec[computeCluster];
  clusters[SCHED_ASYNC_WAIT] = clusterVec[asyncWaitCluster];

  remapClusters(schedule, clusterMap, clusters);

  LDBG("Cluster schedule:" << "  GLOBAL_LOAD cluster = " << globalLoadCluster
                           << ", LOCAL_STORE cluster = " << localStoreCluster
                           << ", LOCAL_LOAD cluster = " << localLoadCluster
                           << ", COMPUTE cluster = " << computeCluster
                           << ", ASYNC_WAIT cluster = " << asyncWaitCluster
                           << "; total = " << SCHED_SIZE);

  return success();
}

void scheduleAsyncCopy(const AsyncCopyChainOps &asyncOps, tt::LoadOp loadOp,
                       tt::CoarseSchedule &schedule, const Stages &stages,
                       const Clusters &clusters) {
  auto [copyOp, commitOp, waitOp, maybeLocalLoadOp] = asyncOps;
  auto [loadStage, loadCluster] = schedule[loadOp];
  schedule.insert(copyOp, loadStage, loadCluster);
  // Place ttg.async_commit_group op following AsyncCopyGlobalToLocal so the
  // later UpdateAsyncWaitCount pass can deduce better waitcnts
  schedule.insert(commitOp, loadStage, loadCluster);
  // If the LocalLoads are scheduled to a later stage than AsyncCopy we need to
  // place the AsyncCopy prefetches after the AsyncWaits which create a barrier
  // to ensure all warps are finished reading the shared buffer we will write
  // into. This is done by scheduling AsyncWait as the first cluster.
  // If AsyncCopy and LocalLoads are in the same stage we do not assign a
  // schdule so they are placed before the LocalLoads
  if (loadStage != stages[SCHED_LOCAL_LOAD])
    schedule.insert(waitOp, stages[SCHED_ASYNC_WAIT],
                    clusters[SCHED_ASYNC_WAIT]);

  if (maybeLocalLoadOp && stages[SCHED_LOCAL_LOAD] != stages[SCHED_COMPUTE]) {
    scheduleLocalLoad(maybeLocalLoadOp, schedule, stages[SCHED_LOCAL_LOAD],
                      clusters[SCHED_LOCAL_LOAD]);
  }
}

void scheduleStreamCopy(const StreamCopyChainOps &streamOps,
                        tt::LoadOp oldLoadOp, tt::CoarseSchedule &schedule,
                        const Stages &stages, const Clusters &clusters) {
  auto [newLoadOp, subviewOp, localStoreOp, maybeLocalLoadOp] = streamOps;
  auto [loadStage, loadCluster] = schedule[oldLoadOp];

  schedule.insert(newLoadOp, loadStage, loadCluster);
  schedule.insert(subviewOp, stages[SCHED_LOCAL_STORE],
                  clusters[SCHED_LOCAL_STORE]);
  schedule.insert(localStoreOp, stages[SCHED_LOCAL_STORE],
                  clusters[SCHED_LOCAL_STORE]);
  if (maybeLocalLoadOp && stages[SCHED_LOCAL_LOAD] != stages[SCHED_COMPUTE]) {
    scheduleLocalLoad(maybeLocalLoadOp, schedule, stages[SCHED_LOCAL_LOAD],
                      clusters[SCHED_LOCAL_LOAD]);
  }
}

void scheduleStreamOps(const LoadToStreamOpMap &loadToStreamOp,
                       tt::CoarseSchedule &schedule, const Stages &stages,
                       const Clusters &clusters) {
  for (auto [l, streamOps] : loadToStreamOp) {
    auto loadOp = dyn_cast<tt::LoadOp>(l);
    if (!loadOp)
      continue;

    if (auto asyncOps = std::get_if<AsyncCopyChainOps>(&streamOps)) {
      scheduleAsyncCopy(*asyncOps, loadOp, schedule, stages, clusters);
    } else if (auto sOps = std::get_if<StreamCopyChainOps>(&streamOps)) {
      scheduleStreamCopy(*sOps, loadOp, schedule, stages, clusters);
    }
  }
}

void updateSchedule(scf::ForOp &forOp, const LoadToInfoMap &loadToInfo,
                    tt::CoarseSchedule &schedule,
                    triton::AMD::ModuleAxisInfoAnalysis &axisInfoAnalysis,
                    int numStages, bool useAsyncCopy, bool waitAtTail) {
  LDBG("SingleDotSchedule::updateSchedule");
  Stages stages;
  Clusters clusters;

  int maxDist = 0;
  for (auto &[l, info] : loadToInfo) {
    maxDist = std::max(maxDist, info.distToUse);
  }

  int numBuffers = 1;
  if (failed(initSchedule(maxDist, stages, numStages, numBuffers, useAsyncCopy,
                          waitAtTail, clusters, schedule)))
    return;

  // Convert the loads into shared memory allocations and loads from them.
  auto loadToStreamOps = createStreamOps(loadToInfo, forOp, numBuffers,
                                         useAsyncCopy, axisInfoAnalysis);

  scheduleStreamOps(loadToStreamOps, schedule, stages, clusters);
  dumpSchedule(schedule, "Coarse schedule stream ops:");

  scheduleDependencies(forOp, schedule);
  dumpSchedule(schedule, "Coarse schedule with dependencies:");
  ttg::scheduleDistanceOneDependencies(forOp, schedule);
  dumpSchedule(schedule, "Coarse schedule with dist 1:");
  tt::CoarseSchedule::Cluster computeCluster = clusters[SCHED_COMPUTE];
  ttg::scheduleRemainingToLastStage(forOp, schedule, computeCluster);
  dumpSchedule(schedule, "Final coarse schedule:");
}
} // namespace SingleDotSchedule

namespace ChainedDotSchedule {
using namespace mlir::ChainedDotSchedule;

void scheduleAsyncCopy(const AsyncCopyChainOps &asyncOps, tt::LoadOp loadOp,
                       tt::CoarseSchedule &schedule,
                       const ChainedDotClusters &clusters) {
  auto [loadStage, loadCluster] = schedule[loadOp];
  auto [copyOp, commitOp, waitOp, maybeLocalLoadOp] = asyncOps;

  schedule.insert(copyOp, loadStage, loadCluster);
  // Place ttg.async_commit_group op following AsyncCopyGlobalToLocal so the
  // later UpdateAsyncWaitCount pass can deduce better waitcnts
  schedule.insert(commitOp, loadStage, loadCluster);

  if (loadStage == STAGE_GLOBAL_LOAD_1) {
    schedule.insert(waitOp, STAGE_LOCAL_LOAD_1, clusters[CLUSTER_ASYNC_WAIT_1]);
    if (maybeLocalLoadOp)
      scheduleLocalLoad(maybeLocalLoadOp, schedule, STAGE_LOCAL_LOAD_1,
                        clusters[CLUSTER_LOCAL_LOAD_1]);
  } else {
    schedule.insert(waitOp, STAGE_LOCAL_LOAD_2, clusters[CLUSTER_ASYNC_WAIT_2]);
    if (maybeLocalLoadOp)
      scheduleLocalLoad(maybeLocalLoadOp, schedule, STAGE_LOCAL_LOAD_2,
                        clusters[CLUSTER_LOCAL_LOAD_2]);
  }
}

void scheduleStreamCopy(const StreamCopyChainOps &streamOps, tt::LoadOp loadOp,
                        tt::CoarseSchedule &schedule,
                        const ChainedDotClusters &clusters) {
  auto [loadStage, loadCluster] = schedule[loadOp];
  auto [copyOp, subviewOp, localStoreOp, maybeLocalLoadOp] = streamOps;
  schedule.insert(copyOp, loadStage, loadCluster);

  if (loadStage == STAGE_GLOBAL_LOAD_1) {
    schedule.insert(subviewOp, STAGE_LOCAL_WRITE_1,
                    clusters[CLUSTER_LOCAL_WRITE_1]);
    schedule.insert(localStoreOp, STAGE_LOCAL_WRITE_1,
                    clusters[CLUSTER_LOCAL_WRITE_1]);

    if (maybeLocalLoadOp)
      schedule.insert(maybeLocalLoadOp, STAGE_LOCAL_LOAD_1,
                      clusters[CLUSTER_LOCAL_LOAD_1]);
  } else {
    schedule.insert(subviewOp, STAGE_LOCAL_WRITE_2,
                    clusters[CLUSTER_LOCAL_WRITE_2]);
    schedule.insert(localStoreOp, STAGE_LOCAL_WRITE_2,
                    clusters[CLUSTER_LOCAL_WRITE_2]);
    if (maybeLocalLoadOp)
      schedule.insert(maybeLocalLoadOp, STAGE_LOCAL_LOAD_2,
                      clusters[CLUSTER_LOCAL_LOAD_2]);
  }

  if (maybeLocalLoadOp) {
    if (auto cvt = dyn_cast<ttg::ConvertLayoutOp>(
            *maybeLocalLoadOp->getUsers().begin())) {
      auto [localLoadStage, localLoadCluster] = schedule[maybeLocalLoadOp];
      schedule.insert(cvt, localLoadStage, localLoadCluster);
    }
  }
}

void scheduleStreamOps(const LoadToStreamOpMap &loadToStreamOp,
                       tt::CoarseSchedule &schedule,
                       const ChainedDotClusters &clusters) {
  for (auto [l, streamOps] : loadToStreamOp) {
    auto loadOp = dyn_cast<tt::LoadOp>(l);
    if (!loadOp)
      continue;

    if (auto asyncOps = std::get_if<AsyncCopyChainOps>(&streamOps)) {
      scheduleAsyncCopy(*asyncOps, loadOp, schedule, clusters);
    } else if (auto sOps = std::get_if<StreamCopyChainOps>(&streamOps)) {
      scheduleStreamCopy(*sOps, loadOp, schedule, clusters);
    }
  }
}

void updateSchedule(scf::ForOp &forOp, const LoadToInfoMap &loadToInfo,
                    tt::CoarseSchedule &schedule,
                    triton::AMD::ModuleAxisInfoAnalysis &axisInfoAnalysis,
                    bool useAsyncCopy) {
  LDBG("ChainedDotSchedule::updateSchedule");
  ChainedDotClusters clusters;
  int cnt = clusters.size() - schedule.clusters.size();
  for (int i = 0; i < cnt; i++) {
    schedule.clusters.newAtBack();
  }
  auto it = schedule.clusters.begin();
  for (int i = 0; i < clusters.size(); i++, it++) {
    clusters[i] = it;
  }

  // Convert the loads into shared memory allocations and loads from them.
  // TODO support different numBuffers
  int numBuffers = useAsyncCopy ? 2 : 1;
  auto loadToStreamOps = createStreamOps(loadToInfo, forOp, numBuffers,
                                         useAsyncCopy, axisInfoAnalysis);
  scheduleStreamOps(loadToStreamOps, schedule, clusters);

  for (auto [l, _] : loadToStreamOps) {
    schedule.erase(l);
    l->erase();
  }

  scheduleDependencies(forOp, schedule);
  dumpSchedule(schedule, "Coarse schedule with dependencies:");

  triton::gpu::scheduleDistanceOneDependencies(forOp, schedule);
  dumpSchedule(schedule, "Coarse schedule with dist 1:");

  tt::CoarseSchedule::Cluster lastCluster = clusters.back();
  triton::gpu::scheduleRemainingToLastStage(forOp, schedule, lastCluster);
  dumpSchedule(schedule, "Final coarse schedule:");
}
} // namespace ChainedDotSchedule

void lowerLoop(scf::ForOp forOp,
               triton::AMD::ModuleAxisInfoAnalysis &axisInfoAnalysis,
               bool useAsyncCopy, bool usePingpong) {
  tt::CoarseSchedule schedule;
  if (failed(schedule.deSerialize(forOp, /*normalizeClusterId=*/false))) {
    return;
  }

  dumpSchedule(schedule, "[lowerLoops]deserialized schedule:");

  int numStages = schedule.getNumStages();

  // i.e., we can still disable `waitAtTail` by explicitly disabling
  // pingpong, which is the only use case of this scheduling variant.
  bool waitAtTail = usePingpong && (numStages == 3) && useAsyncCopy;

  llvm::MapVector<Operation *, std::pair<int, Operation *>> loadOpToIndLevel =
      getIndirectLevel(axisInfoAnalysis, forOp, numStages);

  auto arch = getAMDArch(forOp->getParentOfType<ModuleOp>());
  triton::AMD::TargetInfo targetInfo(arch ? arch->str() : "");

  LoadToInfoMap loadToInfo;
  for (const auto &[load, info] : loadOpToIndLevel) {
    auto [distance, use] = info;
    if (load->hasAttrOfType<BoolAttr>(AttrBypassLDS)) {
      load->removeAttr(AttrBypassLDS);
      loadToInfo[load] = {nullptr, distance, use};
    } else {
      LDBG("Deduce shared encoding for: " << *load);
      auto sharedEncoding =
          getSharedEncIfAllUsersAreDotEnc(load, axisInfoAnalysis, targetInfo,
                                          useAsyncCopy)
              .value_or(nullptr);
      loadToInfo[load] = {sharedEncoding, distance, use};
      LDBG("Populate loadInfo with shared encoding: " << sharedEncoding);
    }
  }

  if (succeeded(mlir::ChainedDotSchedule::checkPreconditions(forOp, numStages,
                                                             loadToInfo))) {
    ChainedDotSchedule::updateSchedule(forOp, loadToInfo, schedule,
                                       axisInfoAnalysis, useAsyncCopy);
  } else {
    SingleDotSchedule::updateSchedule(forOp, loadToInfo, schedule,
                                      axisInfoAnalysis, numStages, useAsyncCopy,
                                      waitAtTail);
  }

  dumpSchedule(schedule, "[lowerLoops]updated schedule:");

  schedule.serialize(forOp);
}

void lowerLoops(ModuleOp moduleOp, bool useAsyncCopy, bool usePingpong) {
  triton::AMD::ModuleAxisInfoAnalysis axisInfoAnalysis(moduleOp);
  SmallVector<scf::ForOp> loops;
  moduleOp->walk([&](scf::ForOp forOp) { loops.push_back(forOp); });
  if (loops.empty())
    return;
  for (auto forOp : loops) {
    lowerLoop(forOp, axisInfoAnalysis, useAsyncCopy, usePingpong);
  }
}

} // namespace mlir<|MERGE_RESOLUTION|>--- conflicted
+++ resolved
@@ -176,16 +176,6 @@
         // For architectures that don't support scattering into LDS we must
         // ensure that each warp writes a contiguous memory chunk. This requires
         // the shared memory order to follow the thread order, while preserving
-<<<<<<< HEAD
-        // the fastest dimension from the logical order to keep vectorization.
-        auto llEnc =
-            triton::gpu::toLinearEncoding(cast<RankedTensorType>(srcTy));
-        auto logicalOrder = llEnc.getOrder();
-        auto threadOrder = llEnc.getThreadOrder();
-
-        SetVector<unsigned> orderSet;
-        orderSet.insert(logicalOrder[0]);
-=======
         // the fastest dimension from the register order to keep vectorization.
         auto llEnc =
             triton::gpu::toLinearEncoding(cast<RankedTensorType>(srcTy));
@@ -196,7 +186,6 @@
         SetVector<unsigned> orderSet;
         if (contig[regOrder[0]] > 1)
           orderSet.insert(regOrder[0]);
->>>>>>> 8f8064d7
         orderSet.insert(threadOrder.begin(), threadOrder.end());
         order = orderSet.takeVector();
       }
