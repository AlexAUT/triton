// RUN: triton-opt %s -split-input-file --tritonamdgpu-block-pingpong="num-stages=2" | FileCheck %s
// RUN: triton-opt %s -split-input-file --tritonamdgpu-block-pingpong="num-stages=3" | FileCheck %s --check-prefixes CHECK-NS3

//CHECK-LABEL: pingpong_small
//CHECK: ttg.local_load
//CHECK: rocdl.s.setprio 1
//CHECK: tt.load
//CHECK: rocdl.sched.barrier
//CHECK: ttg.local_load
//CHECK: rocdl.s.setprio 0
//CHECK: tt.load
//CHECK: rocdl.sched.barrier
//CHECK: rocdl.s.setprio 1
//CHECK: tt.dot
//CHECK: rocdl.s.setprio 0

#blocked = #ttg.blocked<{sizePerThread = [8, 1], threadsPerWarp = [8, 8], warpsPerCTA = [1, 4], order = [0, 1]}>
#blocked1 = #ttg.blocked<{sizePerThread = [1, 8], threadsPerWarp = [8, 8], warpsPerCTA = [4, 1], order = [1, 0]}>
#mma = #ttg.amd_mfma<{version = 3, warpsPerCTA = [2, 2], instrShape = [16, 16, 16], isTransposed = true}>
#shared = #ttg.swizzled_shared<{vec = 8, perPhase = 1, maxPhase = 8, order = [1, 0]}>
#shared1 = #ttg.swizzled_shared<{vec = 8, perPhase = 1, maxPhase = 8, order = [0, 1]}>
#smem = #ttg.shared_memory
module attributes {"ttg.num-ctas" = 1 : i32, "ttg.num-warps" = 4 : i32, ttg.target = "hip:gfx942", "ttg.threads-per-warp" = 64 : i32} {
  tt.func public @pingpong_small(%arg0: !tt.ptr<f16> {tt.divisibility = 16 : i32, tt.pointer_range = 32 : i32}, %arg1: !tt.ptr<f16> {tt.divisibility = 16 : i32, tt.pointer_range = 32 : i32}, %arg2: !tt.ptr<f16> {tt.divisibility = 16 : i32, tt.pointer_range = 32 : i32}, %arg3: i32 {tt.divisibility = 16 : i32}, %arg4: i32 {tt.divisibility = 16 : i32}) {
    %cst = arith.constant dense<0.000000e+00> : tensor<128x128xf32, #mma>
    %c1_i32 = arith.constant 1 : i32
    %cst_0 = arith.constant dense<64> : tensor<64x128xi32, #blocked>
    %cst_1 = arith.constant dense<64> : tensor<128x64xi32, #blocked1>
    %c0_i32 = arith.constant 0 : i32
    %c64_i32 = arith.constant 64 : i32
    %0 = tt.splat %arg0 : !tt.ptr<f16> -> tensor<128x1x!tt.ptr<f16>, #blocked1>
    %1 = tt.get_program_id x : i32
    %2 = tt.splat %1 : i32 -> tensor<128xi32, #ttg.slice<{dim = 1, parent = #blocked1}>>
    %3 = tt.make_range {end = 128 : i32, start = 0 : i32} : tensor<128xi32, #ttg.slice<{dim = 1, parent = #blocked1}>>
    %4 = arith.addi %2, %3 : tensor<128xi32, #ttg.slice<{dim = 1, parent = #blocked1}>>
    %5 = tt.expand_dims %4 {axis = 1 : i32} : tensor<128xi32, #ttg.slice<{dim = 1, parent = #blocked1}>> -> tensor<128x1xi32, #blocked1>
    %6 = tt.splat %arg3 : i32 -> tensor<128x1xi32, #blocked1>
    %7 = arith.muli %5, %6 : tensor<128x1xi32, #blocked1>
    %8 = tt.addptr %0, %7 : tensor<128x1x!tt.ptr<f16>, #blocked1>, tensor<128x1xi32, #blocked1>
    %9 = tt.broadcast %8 : tensor<128x1x!tt.ptr<f16>, #blocked1> -> tensor<128x64x!tt.ptr<f16>, #blocked1>
    %10 = tt.make_range {end = 64 : i32, start = 0 : i32} : tensor<64xi32, #ttg.slice<{dim = 0, parent = #blocked1}>>
    %11 = tt.expand_dims %10 {axis = 0 : i32} : tensor<64xi32, #ttg.slice<{dim = 0, parent = #blocked1}>> -> tensor<1x64xi32, #blocked1>
    %12 = tt.broadcast %11 : tensor<1x64xi32, #blocked1> -> tensor<128x64xi32, #blocked1>
    %13 = tt.addptr %9, %12 : tensor<128x64x!tt.ptr<f16>, #blocked1>, tensor<128x64xi32, #blocked1>
    %14 = tt.splat %arg1 : !tt.ptr<f16> -> tensor<64x1x!tt.ptr<f16>, #blocked>
    %15 = tt.make_range {end = 64 : i32, start = 0 : i32} : tensor<64xi32, #ttg.slice<{dim = 1, parent = #blocked}>>
    %16 = tt.expand_dims %15 {axis = 1 : i32} : tensor<64xi32, #ttg.slice<{dim = 1, parent = #blocked}>> -> tensor<64x1xi32, #blocked>
    %17 = tt.addptr %14, %16 : tensor<64x1x!tt.ptr<f16>, #blocked>, tensor<64x1xi32, #blocked>
    %18 = tt.broadcast %17 : tensor<64x1x!tt.ptr<f16>, #blocked> -> tensor<64x128x!tt.ptr<f16>, #blocked>
    %19 = tt.splat %arg4 : i32 -> tensor<64x128xi32, #blocked>
    %20 = tt.addptr %18, %19 : tensor<64x128x!tt.ptr<f16>, #blocked>, tensor<64x128xi32, #blocked>
    %21 = ttg.local_alloc : () -> !ttg.memdesc<1x128x64xf16, #shared, #smem, mutable>
    %22 = ttg.local_alloc : () -> !ttg.memdesc<1x64x128xf16, #shared1, #smem, mutable>
    %23 = ttg.memdesc_index %21[%c0_i32] : !ttg.memdesc<1x128x64xf16, #shared, #smem, mutable> -> !ttg.memdesc<128x64xf16, #shared, #smem, mutable>
    %24 = ttg.memdesc_index %22[%c0_i32] : !ttg.memdesc<1x64x128xf16, #shared1, #smem, mutable> -> !ttg.memdesc<64x128xf16, #shared1, #smem, mutable>
    %25:6 = scf.for %arg5 = %c0_i32 to %c64_i32 step %c1_i32 iter_args(%arg6 = %cst, %arg7 = %13, %arg8 = %20, %arg9 = %c0_i32, %arg10 = %23, %arg11 = %24) -> (tensor<128x128xf32, #mma>, tensor<128x64x!tt.ptr<f16>, #blocked1>, tensor<64x128x!tt.ptr<f16>, #blocked>, i32, !ttg.memdesc<128x64xf16, #shared, #smem, mutable>, !ttg.memdesc<64x128xf16, #shared1, #smem, mutable>)  : i32 {
      %26 = tt.addptr %arg7, %cst_1 : tensor<128x64x!tt.ptr<f16>, #blocked1>, tensor<128x64xi32, #blocked1>
      %27 = tt.load %26 : tensor<128x64x!tt.ptr<f16>, #blocked1>
      %28 = tt.addptr %arg8, %cst_0 : tensor<64x128x!tt.ptr<f16>, #blocked>, tensor<64x128xi32, #blocked>
      %29 = tt.load %28 : tensor<64x128x!tt.ptr<f16>, #blocked>
      %30 = ttg.local_load %arg10 : !ttg.memdesc<128x64xf16, #shared, #smem, mutable> -> tensor<128x64xf16, #ttg.dot_op<{opIdx = 0, parent = #mma, kWidth = 8}>>
      %31 = ttg.local_load %arg11 : !ttg.memdesc<64x128xf16, #shared1, #smem, mutable> -> tensor<64x128xf16, #ttg.dot_op<{opIdx = 1, parent = #mma, kWidth = 8}>>
      %32 = arith.negf %31 : tensor<64x128xf16, #ttg.dot_op<{opIdx = 1, parent = #mma, kWidth = 8}>>
      %33 = tt.dot %30, %32, %arg6 : tensor<128x64xf16, #ttg.dot_op<{opIdx = 0, parent = #mma, kWidth = 8}>> * tensor<64x128xf16, #ttg.dot_op<{opIdx = 1, parent = #mma, kWidth = 8}>> -> tensor<128x128xf32, #mma>
      %34 = arith.addi %arg9, %c1_i32 : i32
      %35 = arith.cmpi slt, %34, %c1_i32 : i32
      %36 = arith.select %35, %34, %c0_i32 : i32
      %37 = ttg.memdesc_index %21[%36] : !ttg.memdesc<1x128x64xf16, #shared, #smem, mutable> -> !ttg.memdesc<128x64xf16, #shared, #smem, mutable>
      ttg.local_store %27, %37 : tensor<128x64xf16, #blocked1> -> !ttg.memdesc<128x64xf16, #shared, #smem, mutable>
      %38 = ttg.memdesc_index %22[%36] : !ttg.memdesc<1x64x128xf16, #shared1, #smem, mutable> -> !ttg.memdesc<64x128xf16, #shared1, #smem, mutable>
      ttg.local_store %29, %38 : tensor<64x128xf16, #blocked> -> !ttg.memdesc<64x128xf16, #shared1, #smem, mutable>
      scf.yield %33, %26, %28, %36, %37, %38 : tensor<128x128xf32, #mma>, tensor<128x64x!tt.ptr<f16>, #blocked1>, tensor<64x128x!tt.ptr<f16>, #blocked>, i32, !ttg.memdesc<128x64xf16, #shared, #smem, mutable>, !ttg.memdesc<64x128xf16, #shared1, #smem, mutable>
    }
    ttg.local_dealloc %21 : !ttg.memdesc<1x128x64xf16, #shared, #smem, mutable>
    ttg.local_dealloc %22 : !ttg.memdesc<1x64x128xf16, #shared1, #smem, mutable>
    tt.return
  }
}

// -----

// CHECK: gpu.barrier
// CHECK: %[[IDX:.+]] = rocdl.workitem.id.x
// CHECK: %[[XDIV:.+]] = arith.divsi %[[IDX]]
// CHECK: %[[WARPLOW:.+]] = arith.cmpi eq, %[[XDIV]]
// CHECK: %[[WARPHIGH:.+]] = arith.cmpi ne, %[[XDIV]]
// CHECK: amdg.cond_barrier %[[WARPHIGH]]
// CHECK: scf.for
// CHECK: tt.load
// CHECK: %[[SLICEA0:.+]] = ttg.local_load
// CHECK: %[[SLICEB0:.+]] = ttg.local_load
// CHECK: gpu.barrier
// CHECK: rocdl.sched.barrier 0
// CHECK: rocdl.s.setprio 1
// CHECK: %[[DOT0:.+]] = tt.dot %[[SLICEA0]], %[[SLICEB0]]
// CHECK: rocdl.s.setprio 0
// CHECK: gpu.barrier
// CHECK: rocdl.sched.barrier 0
// CHECK: tt.load
// CHECK: %[[SLICEA1:.+]] = ttg.local_load
// CHECK: %[[SLICEB1:.+]] = ttg.local_load
// CHECK: gpu.barrier
// CHECK: rocdl.sched.barrier 0
// CHECK: rocdl.s.setprio 1
// CHECK: %[[DOT1:.+]] = tt.dot %[[SLICEA1]], %[[SLICEB1]], %[[DOT0]]
// CHECK: rocdl.s.setprio 0
// CHECK: gpu.barrier
// CHECK: rocdl.sched.barrier 0
// CHECK: %[[SLICEA2:.+]] = ttg.local_load
// CHECK: %[[SLICEB2:.+]] = ttg.local_load
// CHECK: %[[SLICEA3:.+]] = ttg.local_load
// CHECK: %[[SLICEB3:.+]] = ttg.local_load
// CHECK: gpu.barrier
// CHECK: rocdl.sched.barrier 0
// CHECK: rocdl.s.setprio 1
// CHECK: %[[DOT2:.+]] = tt.dot %[[SLICEA2]], %[[SLICEB2]], %[[DOT1]]
// CHECK: rocdl.s.setprio 0
// CHECK: gpu.barrier
// CHECK: rocdl.sched.barrier 0
// CHECK: ttg.local_store
// CHECK: ttg.local_store
// CHECK: gpu.barrier
// CHECK: rocdl.sched.barrier 0
// CHECK: rocdl.s.setprio 1
// CHECK: tt.dot %[[SLICEA3]], %[[SLICEB3]], %[[DOT2]]
// CHECK: rocdl.s.setprio 0
// CHECK: gpu.barrier
// CHECK: rocdl.sched.barrier 0
// CHECK: scf.yield
// CHECK: amdg.cond_barrier %[[WARPLOW]]

#blocked = #ttg.blocked<{sizePerThread = [1, 8], threadsPerWarp = [8, 8], warpsPerCTA = [8, 1], order = [1, 0]}>
#blocked1 = #ttg.blocked<{sizePerThread = [8, 1], threadsPerWarp = [8, 8], warpsPerCTA = [1, 8], order = [0, 1]}>
#mma = #ttg.amd_mfma<{version = 3, warpsPerCTA = [2, 4], instrShape = [16, 16, 16], isTransposed = true}>
#shared = #ttg.swizzled_shared<{vec = 4, perPhase = 1, maxPhase = 16, order = [1, 0]}>
#shared1 = #ttg.swizzled_shared<{vec = 4, perPhase = 1, maxPhase = 16, order = [0, 1]}>
module attributes {"ttg.num-ctas" = 1 : i32, "ttg.num-warps" = 8 : i32, ttg.target = "hip:gfx942", "ttg.threads-per-warp" = 64 : i32} {
  tt.func public @pingpong_large(%arg0: !tt.ptr<f16> {tt.divisibility = 16 : i32, tt.pointer_range = 32 : i32}, %arg1: !tt.ptr<f16> {tt.divisibility = 16 : i32, tt.pointer_range = 32 : i32}, %arg2: !tt.ptr<f16> {tt.divisibility = 16 : i32, tt.pointer_range = 32 : i32}, %arg3: i32 {tt.divisibility = 16 : i32}, %arg4: i32 {tt.divisibility = 16 : i32}) {
    %cst = arith.constant dense<0.000000e+00> : tensor<256x256xf32, #mma>
    %c1_i32 = arith.constant 1 : i32
    %cst_0 = arith.constant dense<64> : tensor<64x256xi32, #blocked>
    %cst_1 = arith.constant dense<64> : tensor<256x64xi32, #blocked1>
    %c0_i32 = arith.constant 0 : i32
    %c64_i32 = arith.constant 64 : i32
    %0 = tt.splat %arg0 : !tt.ptr<f16> -> tensor<256x1x!tt.ptr<f16>, #blocked1>
    %1 = tt.get_program_id x : i32
    %2 = tt.splat %1 : i32 -> tensor<256xi32, #ttg.slice<{dim = 1, parent = #blocked1}>>
    %3 = tt.make_range {end = 256 : i32, start = 0 : i32} : tensor<256xi32, #ttg.slice<{dim = 1, parent = #blocked1}>>
    %4 = arith.addi %2, %3 : tensor<256xi32, #ttg.slice<{dim = 1, parent = #blocked1}>>
    %5 = tt.expand_dims %4 {axis = 1 : i32} : tensor<256xi32, #ttg.slice<{dim = 1, parent = #blocked1}>> -> tensor<256x1xi32, #blocked1>
    %6 = tt.splat %arg3 : i32 -> tensor<256x1xi32, #blocked1>
    %7 = arith.muli %5, %6 : tensor<256x1xi32, #blocked1>
    %8 = tt.addptr %0, %7 : tensor<256x1x!tt.ptr<f16>, #blocked1>, tensor<256x1xi32, #blocked1>
    %9 = tt.broadcast %8 : tensor<256x1x!tt.ptr<f16>, #blocked1> -> tensor<256x64x!tt.ptr<f16>, #blocked1>
    %10 = tt.make_range {end = 64 : i32, start = 0 : i32} : tensor<64xi32, #ttg.slice<{dim = 0, parent = #blocked1}>>
    %11 = tt.expand_dims %10 {axis = 0 : i32} : tensor<64xi32, #ttg.slice<{dim = 0, parent = #blocked1}>> -> tensor<1x64xi32, #blocked1>
    %12 = tt.broadcast %11 : tensor<1x64xi32, #blocked1> -> tensor<256x64xi32, #blocked1>
    %13 = tt.addptr %9, %12 : tensor<256x64x!tt.ptr<f16>, #blocked1>, tensor<256x64xi32, #blocked1>
    %14 = tt.splat %arg1 : !tt.ptr<f16> -> tensor<64x1x!tt.ptr<f16>, #blocked>
    %15 = tt.make_range {end = 64 : i32, start = 0 : i32} : tensor<64xi32, #ttg.slice<{dim = 1, parent = #blocked}>>
    %16 = tt.expand_dims %15 {axis = 1 : i32} : tensor<64xi32, #ttg.slice<{dim = 1, parent = #blocked}>> -> tensor<64x1xi32, #blocked>
    %17 = tt.addptr %14, %16 : tensor<64x1x!tt.ptr<f16>, #blocked>, tensor<64x1xi32, #blocked>
    %18 = tt.broadcast %17 : tensor<64x1x!tt.ptr<f16>, #blocked> -> tensor<64x256x!tt.ptr<f16>, #blocked>
    %19 = tt.splat %arg4 : i32 -> tensor<64x256xi32, #blocked>
    %20 = tt.addptr %18, %19 : tensor<64x256x!tt.ptr<f16>, #blocked>, tensor<64x256xi32, #blocked>
    %21 = ttg.local_alloc : () -> !ttg.memdesc<1x256x64xf16, #shared, #ttg.shared_memory, mutable>
    %22 = ttg.local_alloc : () -> !ttg.memdesc<1x64x256xf16, #shared1, #ttg.shared_memory, mutable>
    %23 = ttg.memdesc_index %21[%c0_i32] : !ttg.memdesc<1x256x64xf16, #shared, #ttg.shared_memory, mutable> -> !ttg.memdesc<256x64xf16, #shared, #ttg.shared_memory, mutable>
    %24 = ttg.memdesc_index %22[%c0_i32] : !ttg.memdesc<1x64x256xf16, #shared1, #ttg.shared_memory, mutable> -> !ttg.memdesc<64x256xf16, #shared1, #ttg.shared_memory, mutable>
    %25:6 = scf.for %arg5 = %c0_i32 to %c64_i32 step %c1_i32 iter_args(%arg6 = %cst, %arg7 = %13, %arg8 = %20, %arg9 = %c0_i32, %arg10 = %23, %arg11 = %24) -> (tensor<256x256xf32, #mma>, tensor<256x64x!tt.ptr<f16>, #blocked1>, tensor<64x256x!tt.ptr<f16>, #blocked>, i32, !ttg.memdesc<256x64xf16, #shared, #ttg.shared_memory, mutable>, !ttg.memdesc<64x256xf16, #shared1, #ttg.shared_memory, mutable>)  : i32 {
      %26 = tt.addptr %arg7, %cst_1 : tensor<256x64x!tt.ptr<f16>, #blocked1>, tensor<256x64xi32, #blocked1>
      %27 = tt.load %26 : tensor<256x64x!tt.ptr<f16>, #blocked1>
      %28 = tt.addptr %arg8, %cst_0 : tensor<64x256x!tt.ptr<f16>, #blocked>, tensor<64x256xi32, #blocked>
      %29 = tt.load %28 : tensor<64x256x!tt.ptr<f16>, #blocked>
      %30 = ttg.local_load %arg10 : !ttg.memdesc<256x64xf16, #shared, #ttg.shared_memory, mutable> -> tensor<256x64xf16, #ttg.dot_op<{opIdx = 0, parent = #mma, kWidth = 4}>>
      %31 = ttg.local_load %arg11 : !ttg.memdesc<64x256xf16, #shared1, #ttg.shared_memory, mutable> -> tensor<64x256xf16, #ttg.dot_op<{opIdx = 1, parent = #mma, kWidth = 4}>>
      %32 = tt.dot %30, %31, %arg6 : tensor<256x64xf16, #ttg.dot_op<{opIdx = 0, parent = #mma, kWidth = 4}>> * tensor<64x256xf16, #ttg.dot_op<{opIdx = 1, parent = #mma, kWidth = 4}>> -> tensor<256x256xf32, #mma>
      %33 = arith.addi %arg9, %c1_i32 : i32
      %34 = arith.cmpi slt, %33, %c1_i32 : i32
      %35 = arith.select %34, %33, %c0_i32 : i32
      %36 = ttg.memdesc_index %21[%35] : !ttg.memdesc<1x256x64xf16, #shared, #ttg.shared_memory, mutable> -> !ttg.memdesc<256x64xf16, #shared, #ttg.shared_memory, mutable>
      ttg.local_store %27, %36 : tensor<256x64xf16, #blocked1> -> !ttg.memdesc<256x64xf16, #shared, #ttg.shared_memory, mutable>
      %37 = ttg.memdesc_index %22[%35] : !ttg.memdesc<1x64x256xf16, #shared1, #ttg.shared_memory, mutable> -> !ttg.memdesc<64x256xf16, #shared1, #ttg.shared_memory, mutable>
      ttg.local_store %29, %37 : tensor<64x256xf16, #blocked> -> !ttg.memdesc<64x256xf16, #shared1, #ttg.shared_memory, mutable>
      scf.yield %32, %26, %28, %35, %36, %37 : tensor<256x256xf32, #mma>, tensor<256x64x!tt.ptr<f16>, #blocked1>, tensor<64x256x!tt.ptr<f16>, #blocked>, i32, !ttg.memdesc<256x64xf16, #shared, #ttg.shared_memory, mutable>, !ttg.memdesc<64x256xf16, #shared1, #ttg.shared_memory, mutable>
    }
    ttg.local_dealloc %21 : !ttg.memdesc<1x256x64xf16, #shared, #ttg.shared_memory, mutable>
    ttg.local_dealloc %22 : !ttg.memdesc<1x64x256xf16, #shared1, #ttg.shared_memory, mutable>
    tt.return
  }
}

// -----

// CHECK: gpu.barrier
// CHECK: %[[IDX:.+]] = rocdl.workitem.id.x
// CHECK: %[[XDIV:.+]] = arith.divsi %[[IDX]]
// CHECK: %[[WARPLOW:.+]] = arith.cmpi eq, %[[XDIV]]
// CHECK: %[[WARPHIGH:.+]] = arith.cmpi ne, %[[XDIV]]
// CHECK: amdg.cond_barrier %[[WARPHIGH]]
// CHECK: scf.for

// CHECK: %[[SLICEA0:.+]] = ttg.local_load
// CHECK: %[[SLICEB0:.+]] = ttg.local_load
// CHECK: rocdl.sched.barrier 0
// CHECK: tt.load
// CHECK: rocdl.sched.barrier 0
// CHECK: %[[SLICEA1:.+]] = ttg.local_load
// CHECK: %[[SLICEB1:.+]] = ttg.local_load
// CHECK: rocdl.sched.barrier 0
// CHECK: tt.load
// CHECK: rocdl.s.barrier
// CHECK: rocdl.sched.barrier 0
// CHECK: rocdl.s.setprio 1
// CHECK: %[[DOT0:.+]] = tt.dot %[[SLICEA0]], %[[SLICEB0]]
// CHECK: rocdl.s.setprio 0
// CHECK: gpu.barrier
// CHECK: rocdl.sched.barrier 0
// CHECK: ttg.local_store
// CHECK: ttg.local_store
// CHECK: gpu.barrier
// CHECK: rocdl.sched.barrier 0
// CHECK: rocdl.s.setprio 1
// CHECK: %[[DOT1:.+]] = tt.dot %[[SLICEA1]], %[[SLICEB1]], %[[DOT0]]
// CHECK: rocdl.s.setprio 0
// CHECK: gpu.barrier
// CHECK: rocdl.sched.barrier 0
// CHECK: scf.yield
// CHECK: amdg.cond_barrier %[[WARPLOW]]

#blocked = #ttg.blocked<{sizePerThread = [1, 8], threadsPerWarp = [8, 8], warpsPerCTA = [8, 1], order = [1, 0]}>
#blocked1 = #ttg.blocked<{sizePerThread = [8, 1], threadsPerWarp = [8, 8], warpsPerCTA = [1, 8], order = [0, 1]}>
#mma = #ttg.amd_mfma<{version = 3, warpsPerCTA = [2, 4], instrShape = [16, 16, 16], isTransposed = true}>
#shared = #ttg.swizzled_shared<{vec = 4, perPhase = 1, maxPhase = 16, order = [1, 0]}>
#shared1 = #ttg.swizzled_shared<{vec = 4, perPhase = 1, maxPhase = 16, order = [0, 1]}>
module attributes {"ttg.num-ctas" = 1 : i32, "ttg.num-warps" = 8 : i32, ttg.target = "hip:gfx942", "ttg.threads-per-warp" = 64 : i32} {
  tt.func public @pingpong_medium(%arg0: !tt.ptr<f16> {tt.divisibility = 16 : i32, tt.pointer_range = 32 : i32}, %arg1: !tt.ptr<f16> {tt.divisibility = 16 : i32, tt.pointer_range = 32 : i32}, %arg2: !tt.ptr<f16> {tt.divisibility = 16 : i32, tt.pointer_range = 32 : i32}, %arg3: i32 {tt.divisibility = 16 : i32}, %arg4: i32 {tt.divisibility = 16 : i32}) {
    %cst = arith.constant dense<0.000000e+00> : tensor<256x128xf32, #mma>
    %c1_i32 = arith.constant 1 : i32
    %cst_0 = arith.constant dense<64> : tensor<64x128xi32, #blocked>
    %cst_1 = arith.constant dense<64> : tensor<256x64xi32, #blocked1>
    %c0_i32 = arith.constant 0 : i32
    %c64_i32 = arith.constant 64 : i32
    %0 = tt.splat %arg0 : !tt.ptr<f16> -> tensor<256x1x!tt.ptr<f16>, #blocked1>
    %1 = tt.get_program_id x : i32
    %2 = tt.splat %1 : i32 -> tensor<256xi32, #ttg.slice<{dim = 1, parent = #blocked1}>>
    %3 = tt.make_range {end = 256 : i32, start = 0 : i32} : tensor<256xi32, #ttg.slice<{dim = 1, parent = #blocked1}>>
    %4 = arith.addi %2, %3 : tensor<256xi32, #ttg.slice<{dim = 1, parent = #blocked1}>>
    %5 = tt.expand_dims %4 {axis = 1 : i32} : tensor<256xi32, #ttg.slice<{dim = 1, parent = #blocked1}>> -> tensor<256x1xi32, #blocked1>
    %6 = tt.splat %arg3 : i32 -> tensor<256x1xi32, #blocked1>
    %7 = arith.muli %5, %6 : tensor<256x1xi32, #blocked1>
    %8 = tt.addptr %0, %7 : tensor<256x1x!tt.ptr<f16>, #blocked1>, tensor<256x1xi32, #blocked1>
    %9 = tt.broadcast %8 : tensor<256x1x!tt.ptr<f16>, #blocked1> -> tensor<256x64x!tt.ptr<f16>, #blocked1>
    %10 = tt.make_range {end = 64 : i32, start = 0 : i32} : tensor<64xi32, #ttg.slice<{dim = 0, parent = #blocked1}>>
    %11 = tt.expand_dims %10 {axis = 0 : i32} : tensor<64xi32, #ttg.slice<{dim = 0, parent = #blocked1}>> -> tensor<1x64xi32, #blocked1>
    %12 = tt.broadcast %11 : tensor<1x64xi32, #blocked1> -> tensor<256x64xi32, #blocked1>
    %13 = tt.addptr %9, %12 : tensor<256x64x!tt.ptr<f16>, #blocked1>, tensor<256x64xi32, #blocked1>
    %14 = tt.splat %arg1 : !tt.ptr<f16> -> tensor<64x1x!tt.ptr<f16>, #blocked>
    %15 = tt.make_range {end = 64 : i32, start = 0 : i32} : tensor<64xi32, #ttg.slice<{dim = 1, parent = #blocked}>>
    %16 = tt.expand_dims %15 {axis = 1 : i32} : tensor<64xi32, #ttg.slice<{dim = 1, parent = #blocked}>> -> tensor<64x1xi32, #blocked>
    %17 = tt.addptr %14, %16 : tensor<64x1x!tt.ptr<f16>, #blocked>, tensor<64x1xi32, #blocked>
    %18 = tt.broadcast %17 : tensor<64x1x!tt.ptr<f16>, #blocked> -> tensor<64x128x!tt.ptr<f16>, #blocked>
    %19 = tt.splat %arg4 : i32 -> tensor<64x128xi32, #blocked>
    %20 = tt.addptr %18, %19 : tensor<64x128x!tt.ptr<f16>, #blocked>, tensor<64x128xi32, #blocked>
    %21 = ttg.local_alloc : () -> !ttg.memdesc<1x256x64xf16, #shared, #ttg.shared_memory, mutable>
    %22 = ttg.local_alloc : () -> !ttg.memdesc<1x64x128xf16, #shared1, #ttg.shared_memory, mutable>
    %23 = ttg.memdesc_index %21[%c0_i32] : !ttg.memdesc<1x256x64xf16, #shared, #ttg.shared_memory, mutable> -> !ttg.memdesc<256x64xf16, #shared, #ttg.shared_memory, mutable>
    %24 = ttg.memdesc_index %22[%c0_i32] : !ttg.memdesc<1x64x128xf16, #shared1, #ttg.shared_memory, mutable> -> !ttg.memdesc<64x128xf16, #shared1, #ttg.shared_memory, mutable>
    %25:6 = scf.for %arg5 = %c0_i32 to %c64_i32 step %c1_i32 iter_args(%arg6 = %cst, %arg7 = %13, %arg8 = %20, %arg9 = %c0_i32, %arg10 = %23, %arg11 = %24) -> (tensor<256x128xf32, #mma>, tensor<256x64x!tt.ptr<f16>, #blocked1>, tensor<64x128x!tt.ptr<f16>, #blocked>, i32, !ttg.memdesc<256x64xf16, #shared, #ttg.shared_memory, mutable>, !ttg.memdesc<64x128xf16, #shared1, #ttg.shared_memory, mutable>)  : i32 {
      %26 = tt.addptr %arg7, %cst_1 : tensor<256x64x!tt.ptr<f16>, #blocked1>, tensor<256x64xi32, #blocked1>
      %27 = tt.load %26 : tensor<256x64x!tt.ptr<f16>, #blocked1>
      %28 = tt.addptr %arg8, %cst_0 : tensor<64x128x!tt.ptr<f16>, #blocked>, tensor<64x128xi32, #blocked>
      %29 = tt.load %28 : tensor<64x128x!tt.ptr<f16>, #blocked>
      %30 = ttg.local_load %arg10 : !ttg.memdesc<256x64xf16, #shared, #ttg.shared_memory, mutable> -> tensor<256x64xf16, #ttg.dot_op<{opIdx = 0, parent = #mma, kWidth = 4}>>
      %31 = ttg.local_load %arg11 : !ttg.memdesc<64x128xf16, #shared1, #ttg.shared_memory, mutable> -> tensor<64x128xf16, #ttg.dot_op<{opIdx = 1, parent = #mma, kWidth = 4}>>
      %32 = tt.dot %30, %31, %arg6 : tensor<256x64xf16, #ttg.dot_op<{opIdx = 0, parent = #mma, kWidth = 4}>> * tensor<64x128xf16, #ttg.dot_op<{opIdx = 1, parent = #mma, kWidth = 4}>> -> tensor<256x128xf32, #mma>
      %33 = arith.addi %arg9, %c1_i32 : i32
      %34 = arith.cmpi slt, %33, %c1_i32 : i32
      %35 = arith.select %34, %33, %c0_i32 : i32
      %36 = ttg.memdesc_index %21[%35] : !ttg.memdesc<1x256x64xf16, #shared, #ttg.shared_memory, mutable> -> !ttg.memdesc<256x64xf16, #shared, #ttg.shared_memory, mutable>
      ttg.local_store %27, %36 : tensor<256x64xf16, #blocked1> -> !ttg.memdesc<256x64xf16, #shared, #ttg.shared_memory, mutable>
      %37 = ttg.memdesc_index %22[%35] : !ttg.memdesc<1x64x128xf16, #shared1, #ttg.shared_memory, mutable> -> !ttg.memdesc<64x128xf16, #shared1, #ttg.shared_memory, mutable>
      ttg.local_store %29, %37 : tensor<64x128xf16, #blocked> -> !ttg.memdesc<64x128xf16, #shared1, #ttg.shared_memory, mutable>
      scf.yield %32, %26, %28, %35, %36, %37 : tensor<256x128xf32, #mma>, tensor<256x64x!tt.ptr<f16>, #blocked1>, tensor<64x128x!tt.ptr<f16>, #blocked>, i32, !ttg.memdesc<256x64xf16, #shared, #ttg.shared_memory, mutable>, !ttg.memdesc<64x128xf16, #shared1, #ttg.shared_memory, mutable>
    }
    ttg.local_dealloc %21 : !ttg.memdesc<1x256x64xf16, #shared, #ttg.shared_memory, mutable>
    ttg.local_dealloc %22 : !ttg.memdesc<1x64x128xf16, #shared1, #ttg.shared_memory, mutable>
    tt.return
  }
}

// -----

// CHECK-LABEL: pingpong_medium_cast
// CHECK-COUNT-2: local_load
// CHECK-NOT: setprio
// CHECK-NOT: barrier

#blocked = #ttg.blocked<{sizePerThread = [1, 8], threadsPerWarp = [8, 8], warpsPerCTA = [8, 1], order = [1, 0]}>
#blocked1 = #ttg.blocked<{sizePerThread = [8, 1], threadsPerWarp = [8, 8], warpsPerCTA = [1, 8], order = [0, 1]}>
#mma = #ttg.amd_mfma<{version = 3, warpsPerCTA = [2, 4], instrShape = [16, 16, 16], isTransposed = true}>
#shared = #ttg.swizzled_shared<{vec = 4, perPhase = 1, maxPhase = 16, order = [1, 0]}>
#shared1 = #ttg.swizzled_shared<{vec = 4, perPhase = 1, maxPhase = 16, order = [0, 1]}>
module attributes {"ttg.num-ctas" = 1 : i32, "ttg.num-warps" = 8 : i32, ttg.target = "hip:gfx942", "ttg.threads-per-warp" = 64 : i32} {
  tt.func public @pingpong_medium_cast(%arg0: !tt.ptr<f16> {tt.divisibility = 16 : i32, tt.pointer_range = 32 : i32}, %arg1: !tt.ptr<f16> {tt.divisibility = 16 : i32, tt.pointer_range = 32 : i32}, %arg2: !tt.ptr<f16> {tt.divisibility = 16 : i32, tt.pointer_range = 32 : i32}, %arg3: i32 {tt.divisibility = 16 : i32}, %arg4: i32 {tt.divisibility = 16 : i32}) {
    %cst = arith.constant dense<0.000000e+00> : tensor<256x128xf32, #mma>
    %c1_i32 = arith.constant 1 : i32
    %cst_0 = arith.constant dense<64> : tensor<64x128xi32, #blocked>
    %cst_1 = arith.constant dense<64> : tensor<256x64xi32, #blocked1>
    %c0_i32 = arith.constant 0 : i32
    %c64_i32 = arith.constant 64 : i32
    %0 = tt.splat %arg0 : !tt.ptr<f16> -> tensor<256x1x!tt.ptr<f16>, #blocked1>
    %1 = tt.get_program_id x : i32
    %2 = tt.splat %1 : i32 -> tensor<256xi32, #ttg.slice<{dim = 1, parent = #blocked1}>>
    %3 = tt.make_range {end = 256 : i32, start = 0 : i32} : tensor<256xi32, #ttg.slice<{dim = 1, parent = #blocked1}>>
    %4 = arith.addi %2, %3 : tensor<256xi32, #ttg.slice<{dim = 1, parent = #blocked1}>>
    %5 = tt.expand_dims %4 {axis = 1 : i32} : tensor<256xi32, #ttg.slice<{dim = 1, parent = #blocked1}>> -> tensor<256x1xi32, #blocked1>
    %6 = tt.splat %arg3 : i32 -> tensor<256x1xi32, #blocked1>
    %7 = arith.muli %5, %6 : tensor<256x1xi32, #blocked1>
    %8 = tt.addptr %0, %7 : tensor<256x1x!tt.ptr<f16>, #blocked1>, tensor<256x1xi32, #blocked1>
    %9 = tt.broadcast %8 : tensor<256x1x!tt.ptr<f16>, #blocked1> -> tensor<256x64x!tt.ptr<f16>, #blocked1>
    %10 = tt.make_range {end = 64 : i32, start = 0 : i32} : tensor<64xi32, #ttg.slice<{dim = 0, parent = #blocked1}>>
    %11 = tt.expand_dims %10 {axis = 0 : i32} : tensor<64xi32, #ttg.slice<{dim = 0, parent = #blocked1}>> -> tensor<1x64xi32, #blocked1>
    %12 = tt.broadcast %11 : tensor<1x64xi32, #blocked1> -> tensor<256x64xi32, #blocked1>
    %13 = tt.addptr %9, %12 : tensor<256x64x!tt.ptr<f16>, #blocked1>, tensor<256x64xi32, #blocked1>
    %14 = tt.splat %arg1 : !tt.ptr<f16> -> tensor<64x1x!tt.ptr<f16>, #blocked>
    %15 = tt.make_range {end = 64 : i32, start = 0 : i32} : tensor<64xi32, #ttg.slice<{dim = 1, parent = #blocked}>>
    %16 = tt.expand_dims %15 {axis = 1 : i32} : tensor<64xi32, #ttg.slice<{dim = 1, parent = #blocked}>> -> tensor<64x1xi32, #blocked>
    %17 = tt.addptr %14, %16 : tensor<64x1x!tt.ptr<f16>, #blocked>, tensor<64x1xi32, #blocked>
    %18 = tt.broadcast %17 : tensor<64x1x!tt.ptr<f16>, #blocked> -> tensor<64x128x!tt.ptr<f16>, #blocked>
    %19 = tt.splat %arg4 : i32 -> tensor<64x128xi32, #blocked>
    %20 = tt.addptr %18, %19 : tensor<64x128x!tt.ptr<f16>, #blocked>, tensor<64x128xi32, #blocked>
    %21 = ttg.local_alloc : () -> !ttg.memdesc<1x256x64xf16, #shared, #ttg.shared_memory, mutable>
    %22 = ttg.local_alloc : () -> !ttg.memdesc<1x64x128xi16, #shared1, #ttg.shared_memory, mutable>
    %23 = ttg.memdesc_index %21[%c0_i32] : !ttg.memdesc<1x256x64xf16, #shared, #ttg.shared_memory, mutable> -> !ttg.memdesc<256x64xf16, #shared, #ttg.shared_memory, mutable>
    %24 = ttg.memdesc_index %22[%c0_i32] : !ttg.memdesc<1x64x128xi16, #shared1, #ttg.shared_memory, mutable> -> !ttg.memdesc<64x128xi16, #shared1, #ttg.shared_memory, mutable>
    %25:6 = scf.for %arg5 = %c0_i32 to %c64_i32 step %c1_i32 iter_args(%arg6 = %cst, %arg7 = %13, %arg8 = %20, %arg9 = %c0_i32, %arg10 = %23, %arg11 = %24) -> (tensor<256x128xf32, #mma>, tensor<256x64x!tt.ptr<f16>, #blocked1>, tensor<64x128x!tt.ptr<f16>, #blocked>, i32, !ttg.memdesc<256x64xf16, #shared, #ttg.shared_memory, mutable>, !ttg.memdesc<64x128xi16, #shared1, #ttg.shared_memory, mutable>)  : i32 {
      %26 = tt.addptr %arg7, %cst_1 : tensor<256x64x!tt.ptr<f16>, #blocked1>, tensor<256x64xi32, #blocked1>
      %27 = tt.load %26 : tensor<256x64x!tt.ptr<f16>, #blocked1>
      %28 = tt.addptr %arg8, %cst_0 : tensor<64x128x!tt.ptr<f16>, #blocked>, tensor<64x128xi32, #blocked>
      %29 = tt.load %28 : tensor<64x128x!tt.ptr<f16>, #blocked>
      %cast2 = tt.bitcast %29 : tensor<64x128xf16, #blocked> -> tensor<64x128xi16, #blocked>
      %30 = ttg.local_load %arg10 : !ttg.memdesc<256x64xf16, #shared, #ttg.shared_memory, mutable> -> tensor<256x64xf16, #ttg.dot_op<{opIdx = 0, parent = #mma, kWidth = 4}>>
      %31 = ttg.local_load %arg11 : !ttg.memdesc<64x128xi16, #shared1, #ttg.shared_memory, mutable> -> tensor<64x128xi16, #ttg.dot_op<{opIdx = 1, parent = #mma, kWidth = 4}>>
      %cast = tt.bitcast %31 : tensor<64x128xi16, #ttg.dot_op<{opIdx = 1, parent = #mma, kWidth = 4}>> ->  tensor<64x128xf16, #ttg.dot_op<{opIdx = 1, parent = #mma, kWidth = 4}>>
      %32 = tt.dot %30, %cast, %arg6 : tensor<256x64xf16, #ttg.dot_op<{opIdx = 0, parent = #mma, kWidth = 4}>> * tensor<64x128xf16, #ttg.dot_op<{opIdx = 1, parent = #mma, kWidth = 4}>> -> tensor<256x128xf32, #mma>
      %33 = arith.addi %arg9, %c1_i32 : i32
      %34 = arith.cmpi slt, %33, %c1_i32 : i32
      %35 = arith.select %34, %33, %c0_i32 : i32
      %36 = ttg.memdesc_index %21[%35] : !ttg.memdesc<1x256x64xf16, #shared, #ttg.shared_memory, mutable> -> !ttg.memdesc<256x64xf16, #shared, #ttg.shared_memory, mutable>
      ttg.local_store %27, %36 : tensor<256x64xf16, #blocked1> -> !ttg.memdesc<256x64xf16, #shared, #ttg.shared_memory, mutable>
      %37 = ttg.memdesc_index %22[%35] : !ttg.memdesc<1x64x128xi16, #shared1, #ttg.shared_memory, mutable> -> !ttg.memdesc<64x128xi16, #shared1, #ttg.shared_memory, mutable>
      ttg.local_store %cast2, %37 : tensor<64x128xi16, #blocked> -> !ttg.memdesc<64x128xi16, #shared1, #ttg.shared_memory, mutable>
      scf.yield %32, %26, %28, %35, %36, %37 : tensor<256x128xf32, #mma>, tensor<256x64x!tt.ptr<f16>, #blocked1>, tensor<64x128x!tt.ptr<f16>, #blocked>, i32, !ttg.memdesc<256x64xf16, #shared, #ttg.shared_memory, mutable>, !ttg.memdesc<64x128xi16, #shared1, #ttg.shared_memory, mutable>
    }
    ttg.local_dealloc %21 : !ttg.memdesc<1x256x64xf16, #shared, #ttg.shared_memory, mutable>
    ttg.local_dealloc %22 : !ttg.memdesc<1x64x128xi16, #shared1, #ttg.shared_memory, mutable>
    tt.return
  }
}


// -----


// CHECK-LABEL: pingpong_reject
// CHECK-COUNT-2: local_load
// CHECK-NOT: local_load
// CHECK-NOT: setprio
// CHECK-NOT: barrier

#blocked = #ttg.blocked<{sizePerThread = [1, 8], threadsPerWarp = [8, 8], warpsPerCTA = [8, 1], order = [1, 0]}>
#blocked1 = #ttg.blocked<{sizePerThread = [8, 1], threadsPerWarp = [8, 8], warpsPerCTA = [1, 8], order = [0, 1]}>
#mma = #ttg.amd_mfma<{version = 3, warpsPerCTA = [2, 4], instrShape = [16, 16, 16], isTransposed = true}>
#shared = #ttg.swizzled_shared<{vec = 4, perPhase = 1, maxPhase = 16, order = [1, 0]}>
#shared1 = #ttg.swizzled_shared<{vec = 4, perPhase = 1, maxPhase = 16, order = [0, 1]}>
module attributes {"ttg.num-ctas" = 1 : i32, "ttg.num-warps" = 8 : i32, ttg.target = "hip:gfx942", "ttg.threads-per-warp" = 64 : i32} {
  tt.func public @pingpong_reject(%arg0: !tt.ptr<f16> {tt.divisibility = 16 : i32, tt.pointer_range = 32 : i32}, %arg1: !tt.ptr<f16> {tt.divisibility = 16 : i32, tt.pointer_range = 32 : i32}, %arg2: !tt.ptr<f16> {tt.divisibility = 16 : i32, tt.pointer_range = 32 : i32}, %arg3: i32 {tt.divisibility = 16 : i32}, %arg4: i32 {tt.divisibility = 16 : i32}) {
    %cst = arith.constant dense<0.000000e+00> : tensor<256x256xf32, #mma>
    %c1_i32 = arith.constant 1 : i32
    %cst_0 = arith.constant dense<64> : tensor<16x256xi32, #blocked>
    %cst_1 = arith.constant dense<64> : tensor<256x16xi32, #blocked1>
    %c0_i32 = arith.constant 0 : i32
    %c64_i32 = arith.constant 64 : i32
    %0 = tt.splat %arg0 : !tt.ptr<f16> -> tensor<256x1x!tt.ptr<f16>, #blocked1>
    %1 = tt.get_program_id x : i32
    %2 = tt.splat %1 : i32 -> tensor<256xi32, #ttg.slice<{dim = 1, parent = #blocked1}>>
    %3 = tt.make_range {end = 256 : i32, start = 0 : i32} : tensor<256xi32, #ttg.slice<{dim = 1, parent = #blocked1}>>
    %4 = arith.addi %2, %3 : tensor<256xi32, #ttg.slice<{dim = 1, parent = #blocked1}>>
    %5 = tt.expand_dims %4 {axis = 1 : i32} : tensor<256xi32, #ttg.slice<{dim = 1, parent = #blocked1}>> -> tensor<256x1xi32, #blocked1>
    %6 = tt.splat %arg3 : i32 -> tensor<256x1xi32, #blocked1>
    %7 = arith.muli %5, %6 : tensor<256x1xi32, #blocked1>
    %8 = tt.addptr %0, %7 : tensor<256x1x!tt.ptr<f16>, #blocked1>, tensor<256x1xi32, #blocked1>
    %9 = tt.broadcast %8 : tensor<256x1x!tt.ptr<f16>, #blocked1> -> tensor<256x16x!tt.ptr<f16>, #blocked1>
    %10 = tt.make_range {end = 16 : i32, start = 0 : i32} : tensor<16xi32, #ttg.slice<{dim = 0, parent = #blocked1}>>
    %11 = tt.expand_dims %10 {axis = 0 : i32} : tensor<16xi32, #ttg.slice<{dim = 0, parent = #blocked1}>> -> tensor<1x16xi32, #blocked1>
    %12 = tt.broadcast %11 : tensor<1x16xi32, #blocked1> -> tensor<256x16xi32, #blocked1>
    %13 = tt.addptr %9, %12 : tensor<256x16x!tt.ptr<f16>, #blocked1>, tensor<256x16xi32, #blocked1>
    %14 = tt.splat %arg1 : !tt.ptr<f16> -> tensor<16x1x!tt.ptr<f16>, #blocked>
    %15 = tt.make_range {end = 16 : i32, start = 0 : i32} : tensor<16xi32, #ttg.slice<{dim = 1, parent = #blocked}>>
    %16 = tt.expand_dims %15 {axis = 1 : i32} : tensor<16xi32, #ttg.slice<{dim = 1, parent = #blocked}>> -> tensor<16x1xi32, #blocked>
    %17 = tt.addptr %14, %16 : tensor<16x1x!tt.ptr<f16>, #blocked>, tensor<16x1xi32, #blocked>
    %18 = tt.broadcast %17 : tensor<16x1x!tt.ptr<f16>, #blocked> -> tensor<16x256x!tt.ptr<f16>, #blocked>
    %19 = tt.splat %arg4 : i32 -> tensor<16x256xi32, #blocked>
    %20 = tt.addptr %18, %19 : tensor<16x256x!tt.ptr<f16>, #blocked>, tensor<16x256xi32, #blocked>
    %21 = ttg.local_alloc : () -> !ttg.memdesc<1x256x16xf16, #shared, #ttg.shared_memory, mutable>
    %22 = ttg.local_alloc : () -> !ttg.memdesc<1x16x256xf16, #shared1, #ttg.shared_memory, mutable>
    %23 = ttg.memdesc_index %21[%c0_i32] : !ttg.memdesc<1x256x16xf16, #shared, #ttg.shared_memory, mutable> -> !ttg.memdesc<256x16xf16, #shared, #ttg.shared_memory, mutable>
    %24 = ttg.memdesc_index %22[%c0_i32] : !ttg.memdesc<1x16x256xf16, #shared1, #ttg.shared_memory, mutable> -> !ttg.memdesc<16x256xf16, #shared1, #ttg.shared_memory, mutable>
    %25:6 = scf.for %arg5 = %c0_i32 to %c64_i32 step %c1_i32 iter_args(%arg6 = %cst, %arg7 = %13, %arg8 = %20, %arg9 = %c0_i32, %arg10 = %23, %arg11 = %24) -> (tensor<256x256xf32, #mma>, tensor<256x16x!tt.ptr<f16>, #blocked1>, tensor<16x256x!tt.ptr<f16>, #blocked>, i32, !ttg.memdesc<256x16xf16, #shared, #ttg.shared_memory, mutable>, !ttg.memdesc<16x256xf16, #shared1, #ttg.shared_memory, mutable>)  : i32 {
      %26 = tt.addptr %arg7, %cst_1 : tensor<256x16x!tt.ptr<f16>, #blocked1>, tensor<256x16xi32, #blocked1>
      %27 = tt.load %26 : tensor<256x16x!tt.ptr<f16>, #blocked1>
      %28 = tt.addptr %arg8, %cst_0 : tensor<16x256x!tt.ptr<f16>, #blocked>, tensor<16x256xi32, #blocked>
      %29 = tt.load %28 : tensor<16x256x!tt.ptr<f16>, #blocked>
      %30 = ttg.local_load %arg10 : !ttg.memdesc<256x16xf16, #shared, #ttg.shared_memory, mutable> -> tensor<256x16xf16, #ttg.dot_op<{opIdx = 0, parent = #mma, kWidth = 8}>>
      %31 = ttg.local_load %arg11 : !ttg.memdesc<16x256xf16, #shared1, #ttg.shared_memory, mutable> -> tensor<16x256xf16, #ttg.dot_op<{opIdx = 1, parent = #mma, kWidth = 8}>>
      %32 = tt.dot %30, %31, %arg6 : tensor<256x16xf16, #ttg.dot_op<{opIdx = 0, parent = #mma, kWidth = 8}>> * tensor<16x256xf16, #ttg.dot_op<{opIdx = 1, parent = #mma, kWidth = 8}>> -> tensor<256x256xf32, #mma>
      %33 = arith.addi %arg9, %c1_i32 : i32
      %34 = arith.cmpi slt, %33, %c1_i32 : i32
      %35 = arith.select %34, %33, %c0_i32 : i32
      %36 = ttg.memdesc_index %21[%35] : !ttg.memdesc<1x256x16xf16, #shared, #ttg.shared_memory, mutable> -> !ttg.memdesc<256x16xf16, #shared, #ttg.shared_memory, mutable>
      ttg.local_store %27, %36 : tensor<256x16xf16, #blocked1> -> !ttg.memdesc<256x16xf16, #shared, #ttg.shared_memory, mutable>
      %37 = ttg.memdesc_index %22[%35] : !ttg.memdesc<1x16x256xf16, #shared1, #ttg.shared_memory, mutable> -> !ttg.memdesc<16x256xf16, #shared1, #ttg.shared_memory, mutable>
      ttg.local_store %29, %37 : tensor<16x256xf16, #blocked> -> !ttg.memdesc<16x256xf16, #shared1, #ttg.shared_memory, mutable>
      scf.yield %32, %26, %28, %35, %36, %37 : tensor<256x256xf32, #mma>, tensor<256x16x!tt.ptr<f16>, #blocked1>, tensor<16x256x!tt.ptr<f16>, #blocked>, i32, !ttg.memdesc<256x16xf16, #shared, #ttg.shared_memory, mutable>, !ttg.memdesc<16x256xf16, #shared1, #ttg.shared_memory, mutable>
    }
    ttg.local_dealloc %21 : !ttg.memdesc<1x256x16xf16, #shared, #ttg.shared_memory, mutable>
    ttg.local_dealloc %22 : !ttg.memdesc<1x16x256xf16, #shared1, #ttg.shared_memory, mutable>
    tt.return
  }
}

// -----

// CHECK-LABEL: pingpong_small_prologue_load
// CHECK-NOT: setprio

#blocked = #ttg.blocked<{sizePerThread = [8, 1], threadsPerWarp = [8, 8], warpsPerCTA = [1, 4], order = [0, 1]}>
#blocked1 = #ttg.blocked<{sizePerThread = [1, 8], threadsPerWarp = [8, 8], warpsPerCTA = [4, 1], order = [1, 0]}>
#mma = #ttg.amd_mfma<{version = 3, warpsPerCTA = [2, 2], instrShape = [16, 16, 16], isTransposed = true}>
#shared = #ttg.swizzled_shared<{vec = 8, perPhase = 1, maxPhase = 8, order = [1, 0]}>
#shared1 = #ttg.swizzled_shared<{vec = 8, perPhase = 1, maxPhase = 8, order = [0, 1]}>
module attributes {"ttg.num-ctas" = 1 : i32, "ttg.num-warps" = 4 : i32, ttg.target = "hip:gfx942", "ttg.threads-per-warp" = 64 : i32} {
  tt.func public @pingpong_small_prologue_load(%arg0: !tt.ptr<f16> {tt.divisibility = 16 : i32, tt.pointer_range = 32 : i32}, %arg1: !tt.ptr<f16> {tt.divisibility = 16 : i32, tt.pointer_range = 32 : i32}, %arg2: !tt.ptr<f16> {tt.divisibility = 16 : i32, tt.pointer_range = 32 : i32}, %arg3: i32 {tt.divisibility = 16 : i32}, %arg4: i32 {tt.divisibility = 16 : i32}) {
    %cst = arith.constant dense<0.000000e+00> : tensor<128x128xf32, #mma>
    %c1_i32 = arith.constant 1 : i32
    %cst_0 = arith.constant dense<64> : tensor<64x128xi32, #blocked>
    %cst_1 = arith.constant dense<64> : tensor<128x64xi32, #blocked1>
    %cst_2 = arith.constant dense<0.000000e+00> : tensor<128x64xf16, #ttg.dot_op<{opIdx = 0, parent = #mma, kWidth = 8}>>
    %c0_i32 = arith.constant 0 : i32
    %c64_i32 = arith.constant 64 : i32
    %0 = tt.splat %arg0 : !tt.ptr<f16> -> tensor<128x1x!tt.ptr<f16>, #blocked1>
    %1 = tt.get_program_id x : i32
    %2 = tt.splat %1 : i32 -> tensor<128xi32, #ttg.slice<{dim = 1, parent = #blocked1}>>
    %3 = tt.make_range {end = 128 : i32, start = 0 : i32} : tensor<128xi32, #ttg.slice<{dim = 1, parent = #blocked1}>>
    %4 = arith.addi %2, %3 : tensor<128xi32, #ttg.slice<{dim = 1, parent = #blocked1}>>
    %5 = tt.expand_dims %4 {axis = 1 : i32} : tensor<128xi32, #ttg.slice<{dim = 1, parent = #blocked1}>> -> tensor<128x1xi32, #blocked1>
    %6 = tt.splat %arg3 : i32 -> tensor<128x1xi32, #blocked1>
    %7 = arith.muli %5, %6 : tensor<128x1xi32, #blocked1>
    %8 = tt.addptr %0, %7 : tensor<128x1x!tt.ptr<f16>, #blocked1>, tensor<128x1xi32, #blocked1>
    %9 = tt.broadcast %8 : tensor<128x1x!tt.ptr<f16>, #blocked1> -> tensor<128x64x!tt.ptr<f16>, #blocked1>
    %10 = tt.make_range {end = 64 : i32, start = 0 : i32} : tensor<64xi32, #ttg.slice<{dim = 0, parent = #blocked1}>>
    %11 = tt.expand_dims %10 {axis = 0 : i32} : tensor<64xi32, #ttg.slice<{dim = 0, parent = #blocked1}>> -> tensor<1x64xi32, #blocked1>
    %12 = tt.broadcast %11 : tensor<1x64xi32, #blocked1> -> tensor<128x64xi32, #blocked1>
    %13 = tt.addptr %9, %12 : tensor<128x64x!tt.ptr<f16>, #blocked1>, tensor<128x64xi32, #blocked1>
    %14 = tt.splat %arg1 : !tt.ptr<f16> -> tensor<64x1x!tt.ptr<f16>, #blocked>
    %15 = tt.make_range {end = 64 : i32, start = 0 : i32} : tensor<64xi32, #ttg.slice<{dim = 1, parent = #blocked}>>
    %16 = tt.expand_dims %15 {axis = 1 : i32} : tensor<64xi32, #ttg.slice<{dim = 1, parent = #blocked}>> -> tensor<64x1xi32, #blocked>
    %17 = tt.addptr %14, %16 : tensor<64x1x!tt.ptr<f16>, #blocked>, tensor<64x1xi32, #blocked>
    %18 = tt.broadcast %17 : tensor<64x1x!tt.ptr<f16>, #blocked> -> tensor<64x128x!tt.ptr<f16>, #blocked>
    %19 = tt.splat %arg4 : i32 -> tensor<64x128xi32, #blocked>
    %20 = tt.addptr %18, %19 : tensor<64x128x!tt.ptr<f16>, #blocked>, tensor<64x128xi32, #blocked>
    %21 = ttg.local_alloc : () -> !ttg.memdesc<1x128x64xf16, #shared, #ttg.shared_memory, mutable>
    %22 = ttg.local_alloc : () -> !ttg.memdesc<1x64x128xf16, #shared1, #ttg.shared_memory, mutable>
    %23 = ttg.memdesc_index %21[%c0_i32] : !ttg.memdesc<1x128x64xf16, #shared, #ttg.shared_memory, mutable> -> !ttg.memdesc<128x64xf16, #shared, #ttg.shared_memory, mutable>
    %24 = ttg.memdesc_index %22[%c0_i32] : !ttg.memdesc<1x64x128xf16, #shared1, #ttg.shared_memory, mutable> -> !ttg.memdesc<64x128xf16, #shared1, #ttg.shared_memory, mutable>
    %25:6 = scf.for %arg5 = %c0_i32 to %c64_i32 step %c1_i32 iter_args(%arg6 = %cst, %arg7 = %13, %arg8 = %20, %arg9 = %c0_i32, %arg10 = %23, %arg11 = %24) -> (tensor<128x128xf32, #mma>, tensor<128x64x!tt.ptr<f16>, #blocked1>, tensor<64x128x!tt.ptr<f16>, #blocked>, i32, !ttg.memdesc<128x64xf16, #shared, #ttg.shared_memory, mutable>, !ttg.memdesc<64x128xf16, #shared1, #ttg.shared_memory, mutable>)  : i32 {
      %26 = arith.cmpi eq, %arg5, %c0_i32: i32
      %27 = scf.if %26 -> tensor<128x64xf16, #ttg.dot_op<{opIdx = 0, parent = #mma, kWidth = 8}>> {
        %28 = tt.splat %arg2 : !tt.ptr<f16> -> tensor<128x1x!tt.ptr<f16>, #blocked1>
        %29 = tt.broadcast %28 : tensor<128x1x!tt.ptr<f16>, #blocked1> -> tensor<128x64x!tt.ptr<f16>, #blocked1>
        %30 = tt.load %29 : tensor<128x64x!tt.ptr<f16>, #blocked1>
        %31 = ttg.local_alloc : () -> !ttg.memdesc<1x128x64xf16, #shared, #ttg.shared_memory, mutable>
        %32 = ttg.memdesc_index %31[%c0_i32] : !ttg.memdesc<1x128x64xf16, #shared, #ttg.shared_memory, mutable> -> !ttg.memdesc<128x64xf16, #shared, #ttg.shared_memory, mutable>
        ttg.local_store %30, %32 : tensor<128x64xf16, #blocked1> -> !ttg.memdesc<128x64xf16, #shared, #ttg.shared_memory, mutable>
        %33 = ttg.local_load %32 : !ttg.memdesc<128x64xf16, #shared, #ttg.shared_memory, mutable> -> tensor<128x64xf16, #ttg.dot_op<{opIdx = 0, parent = #mma, kWidth = 8}>>
        scf.yield %33 : tensor<128x64xf16, #ttg.dot_op<{opIdx = 0, parent = #mma, kWidth = 8}>>
      } else {
        scf.yield %cst_2 : tensor<128x64xf16, #ttg.dot_op<{opIdx = 0, parent = #mma, kWidth = 8}>>
      }
      %34 = tt.addptr %arg7, %cst_1 : tensor<128x64x!tt.ptr<f16>, #blocked1>, tensor<128x64xi32, #blocked1>
      %35 = tt.load %34 : tensor<128x64x!tt.ptr<f16>, #blocked1>
      %36 = tt.addptr %arg8, %cst_0 : tensor<64x128x!tt.ptr<f16>, #blocked>, tensor<64x128xi32, #blocked>
      %37 = tt.load %36 : tensor<64x128x!tt.ptr<f16>, #blocked>
      %38 = ttg.local_load %arg10 : !ttg.memdesc<128x64xf16, #shared, #ttg.shared_memory, mutable> -> tensor<128x64xf16, #ttg.dot_op<{opIdx = 0, parent = #mma, kWidth = 8}>>
      %39 = arith.addf %38, %27: tensor<128x64xf16, #ttg.dot_op<{opIdx = 0, parent = #mma, kWidth = 8}>>
      %40 = ttg.local_load %arg11 : !ttg.memdesc<64x128xf16, #shared1, #ttg.shared_memory, mutable> -> tensor<64x128xf16, #ttg.dot_op<{opIdx = 1, parent = #mma, kWidth = 8}>>
      %41 = tt.dot %39, %40, %arg6 : tensor<128x64xf16, #ttg.dot_op<{opIdx = 0, parent = #mma, kWidth = 8}>> * tensor<64x128xf16, #ttg.dot_op<{opIdx = 1, parent = #mma, kWidth = 8}>> -> tensor<128x128xf32, #mma>
      %42 = arith.addi %arg9, %c1_i32 : i32
      %43 = arith.cmpi slt, %42, %c1_i32 : i32
      %44 = arith.select %43, %42, %c0_i32 : i32
      %45 = ttg.memdesc_index %21[%44] : !ttg.memdesc<1x128x64xf16, #shared, #ttg.shared_memory, mutable> -> !ttg.memdesc<128x64xf16, #shared, #ttg.shared_memory, mutable>
      ttg.local_store %35, %45 : tensor<128x64xf16, #blocked1> -> !ttg.memdesc<128x64xf16, #shared, #ttg.shared_memory, mutable>
      %46 = ttg.memdesc_index %22[%44] : !ttg.memdesc<1x64x128xf16, #shared1, #ttg.shared_memory, mutable> -> !ttg.memdesc<64x128xf16, #shared1, #ttg.shared_memory, mutable>
      ttg.local_store %37, %46 : tensor<64x128xf16, #blocked> -> !ttg.memdesc<64x128xf16, #shared1, #ttg.shared_memory, mutable>
      scf.yield %41, %34, %36, %44, %45, %46 : tensor<128x128xf32, #mma>, tensor<128x64x!tt.ptr<f16>, #blocked1>, tensor<64x128x!tt.ptr<f16>, #blocked>, i32, !ttg.memdesc<128x64xf16, #shared, #ttg.shared_memory, mutable>, !ttg.memdesc<64x128xf16, #shared1, #ttg.shared_memory, mutable>
    }
    ttg.local_dealloc %21 : !ttg.memdesc<1x128x64xf16, #shared, #ttg.shared_memory, mutable>
    ttg.local_dealloc %22 : !ttg.memdesc<1x64x128xf16, #shared1, #ttg.shared_memory, mutable>
    tt.return
  }
}


// -----
// CHECK-LABEL: pingpong_medium_dependency

// CHECK: gpu.barrier
// CHECK: %[[IDX:.+]] = rocdl.workitem.id.x
// CHECK: %[[XDIV:.+]] = arith.divsi %[[IDX]]
// CHECK: %[[WARPLOW:.+]] = arith.cmpi eq, %[[XDIV]]
// CHECK: %[[WARPHIGH:.+]] = arith.cmpi ne, %[[XDIV]]
// CHECK: amdg.cond_barrier %[[WARPHIGH]]
// CHECK: scf.for

// CHECK: %[[SLICEA0:.+]] = ttg.local_load
// CHECK: %[[SLICEB0:.+]] = ttg.local_load
// CHECK: rocdl.sched.barrier 0
// CHECK: tt.load
// CHECK: rocdl.sched.barrier 0
// CHECK: %[[SLICEA1:.+]] = ttg.local_load
// CHECK: %[[SLICEB1:.+]] = ttg.local_load
// CHECK: rocdl.sched.barrier 0
// CHECK: tt.load
// CHECK: rocdl.s.barrier
// CHECK: rocdl.sched.barrier 0
// CHECK: rocdl.s.setprio 1
// CHECK: %[[DOT0:.+]] = tt.dot %[[SLICEA0]], %[[SLICEB0]]
// CHECK: rocdl.s.setprio 0
// CHECK: gpu.barrier
// CHECK: rocdl.sched.barrier 0
// CHECK: ttg.local_store
// CHECK: ttg.local_store
// CHECK: gpu.barrier
// CHECK: rocdl.sched.barrier 0
// CHECK: rocdl.s.setprio 1
// CHECK: %[[DOT1:.+]] = tt.dot %[[SLICEA1]], %[[SLICEB1]], %[[DOT0]]
// CHECK: rocdl.s.setprio 0
// CHECK: gpu.barrier
// CHECK: rocdl.sched.barrier 0
// CHECK: scf.yield
// CHECK: amdg.cond_barrier %[[WARPLOW]]

#blocked = #ttg.blocked<{sizePerThread = [1, 8], threadsPerWarp = [8, 8], warpsPerCTA = [8, 1], order = [1, 0]}>
#blocked1 = #ttg.blocked<{sizePerThread = [8, 1], threadsPerWarp = [8, 8], warpsPerCTA = [1, 8], order = [0, 1]}>
#mma = #ttg.amd_mfma<{version = 3, warpsPerCTA = [2, 4], instrShape = [16, 16, 16], isTransposed = true}>
#shared = #ttg.swizzled_shared<{vec = 4, perPhase = 1, maxPhase = 16, order = [1, 0]}>
#shared1 = #ttg.swizzled_shared<{vec = 4, perPhase = 1, maxPhase = 16, order = [0, 1]}>
module attributes {"ttg.num-ctas" = 1 : i32, "ttg.num-warps" = 8 : i32, ttg.target = "hip:gfx942", "ttg.threads-per-warp" = 64 : i32} {
  tt.func public @pingpong_medium_dependency(%arg0: !tt.ptr<f16> {tt.divisibility = 16 : i32, tt.pointer_range = 32 : i32}, %arg1: !tt.ptr<f16> {tt.divisibility = 16 : i32, tt.pointer_range = 32 : i32}, %arg2: !tt.ptr<f16> {tt.divisibility = 16 : i32, tt.pointer_range = 32 : i32}, %arg3: i32 {tt.divisibility = 16 : i32}, %arg4: i32 {tt.divisibility = 16 : i32}) {
    %cst = arith.constant dense<0.000000e+00> : tensor<256x128xf32, #mma>
    %c1_i32 = arith.constant 1 : i32
    %cst_0 = arith.constant dense<64> : tensor<64x128xi32, #blocked>
    %cst_1 = arith.constant dense<64> : tensor<256x64xi32, #blocked1>
    %cst_2 = arith.constant dense<1.000000e+00> : tensor<256x128xf32, #mma>
    %c0_i32 = arith.constant 0 : i32
    %c64_i32 = arith.constant 64 : i32
    %0 = tt.splat %arg0 : !tt.ptr<f16> -> tensor<256x1x!tt.ptr<f16>, #blocked1>
    %1 = tt.get_program_id x : i32
    %2 = tt.splat %1 : i32 -> tensor<256xi32, #ttg.slice<{dim = 1, parent = #blocked1}>>
    %3 = tt.make_range {end = 256 : i32, start = 0 : i32} : tensor<256xi32, #ttg.slice<{dim = 1, parent = #blocked1}>>
    %4 = arith.addi %2, %3 : tensor<256xi32, #ttg.slice<{dim = 1, parent = #blocked1}>>
    %5 = tt.expand_dims %4 {axis = 1 : i32} : tensor<256xi32, #ttg.slice<{dim = 1, parent = #blocked1}>> -> tensor<256x1xi32, #blocked1>
    %6 = tt.splat %arg3 : i32 -> tensor<256x1xi32, #blocked1>
    %7 = arith.muli %5, %6 : tensor<256x1xi32, #blocked1>
    %8 = tt.addptr %0, %7 : tensor<256x1x!tt.ptr<f16>, #blocked1>, tensor<256x1xi32, #blocked1>
    %9 = tt.broadcast %8 : tensor<256x1x!tt.ptr<f16>, #blocked1> -> tensor<256x64x!tt.ptr<f16>, #blocked1>
    %10 = tt.make_range {end = 64 : i32, start = 0 : i32} : tensor<64xi32, #ttg.slice<{dim = 0, parent = #blocked1}>>
    %11 = tt.expand_dims %10 {axis = 0 : i32} : tensor<64xi32, #ttg.slice<{dim = 0, parent = #blocked1}>> -> tensor<1x64xi32, #blocked1>
    %12 = tt.broadcast %11 : tensor<1x64xi32, #blocked1> -> tensor<256x64xi32, #blocked1>
    %13 = tt.addptr %9, %12 : tensor<256x64x!tt.ptr<f16>, #blocked1>, tensor<256x64xi32, #blocked1>
    %14 = tt.splat %arg1 : !tt.ptr<f16> -> tensor<64x1x!tt.ptr<f16>, #blocked>
    %15 = tt.make_range {end = 64 : i32, start = 0 : i32} : tensor<64xi32, #ttg.slice<{dim = 1, parent = #blocked}>>
    %16 = tt.expand_dims %15 {axis = 1 : i32} : tensor<64xi32, #ttg.slice<{dim = 1, parent = #blocked}>> -> tensor<64x1xi32, #blocked>
    %17 = tt.addptr %14, %16 : tensor<64x1x!tt.ptr<f16>, #blocked>, tensor<64x1xi32, #blocked>
    %18 = tt.broadcast %17 : tensor<64x1x!tt.ptr<f16>, #blocked> -> tensor<64x128x!tt.ptr<f16>, #blocked>
    %19 = tt.splat %arg4 : i32 -> tensor<64x128xi32, #blocked>
    %20 = tt.addptr %18, %19 : tensor<64x128x!tt.ptr<f16>, #blocked>, tensor<64x128xi32, #blocked>
    %21 = ttg.local_alloc : () -> !ttg.memdesc<1x256x64xf16, #shared, #ttg.shared_memory, mutable>
    %22 = ttg.local_alloc : () -> !ttg.memdesc<1x64x128xf16, #shared1, #ttg.shared_memory, mutable>
    %23 = ttg.memdesc_index %21[%c0_i32] : !ttg.memdesc<1x256x64xf16, #shared, #ttg.shared_memory, mutable> -> !ttg.memdesc<256x64xf16, #shared, #ttg.shared_memory, mutable>
    %24 = ttg.memdesc_index %22[%c0_i32] : !ttg.memdesc<1x64x128xf16, #shared1, #ttg.shared_memory, mutable> -> !ttg.memdesc<64x128xf16, #shared1, #ttg.shared_memory, mutable>
    %25:6 = scf.for %arg5 = %c0_i32 to %c64_i32 step %c1_i32 iter_args(%arg6 = %cst, %arg7 = %13, %arg8 = %20, %arg9 = %c0_i32, %arg10 = %23, %arg11 = %24) -> (tensor<256x128xf32, #mma>, tensor<256x64x!tt.ptr<f16>, #blocked1>, tensor<64x128x!tt.ptr<f16>, #blocked>, i32, !ttg.memdesc<256x64xf16, #shared, #ttg.shared_memory, mutable>, !ttg.memdesc<64x128xf16, #shared1, #ttg.shared_memory, mutable>)  : i32 {
      %26 = tt.addptr %arg7, %cst_1 : tensor<256x64x!tt.ptr<f16>, #blocked1>, tensor<256x64xi32, #blocked1>
      %27 = tt.load %26 : tensor<256x64x!tt.ptr<f16>, #blocked1>
      %28 = tt.addptr %arg8, %cst_0 : tensor<64x128x!tt.ptr<f16>, #blocked>, tensor<64x128xi32, #blocked>
      %29 = tt.load %28 : tensor<64x128x!tt.ptr<f16>, #blocked>
      %30 = ttg.local_load %arg10 : !ttg.memdesc<256x64xf16, #shared, #ttg.shared_memory, mutable> -> tensor<256x64xf16, #ttg.dot_op<{opIdx = 0, parent = #mma, kWidth = 4}>>
      %31 = ttg.local_load %arg11 : !ttg.memdesc<64x128xf16, #shared1, #ttg.shared_memory, mutable> -> tensor<64x128xf16, #ttg.dot_op<{opIdx = 1, parent = #mma, kWidth = 4}>>
      %32 = tt.dot %30, %31, %arg6 : tensor<256x64xf16, #ttg.dot_op<{opIdx = 0, parent = #mma, kWidth = 4}>> * tensor<64x128xf16, #ttg.dot_op<{opIdx = 1, parent = #mma, kWidth = 4}>> -> tensor<256x128xf32, #mma>
      %33 = arith.addf %32, %cst_2 : tensor<256x128xf32, #mma>
      %34 = arith.addi %arg9, %c1_i32 : i32
      %35 = arith.cmpi slt, %34, %c1_i32 : i32
      %36 = arith.select %35, %34, %c0_i32 : i32
      %37 = ttg.memdesc_index %21[%36] : !ttg.memdesc<1x256x64xf16, #shared, #ttg.shared_memory, mutable> -> !ttg.memdesc<256x64xf16, #shared, #ttg.shared_memory, mutable>
      ttg.local_store %27, %37 : tensor<256x64xf16, #blocked1> -> !ttg.memdesc<256x64xf16, #shared, #ttg.shared_memory, mutable>
      %38 = ttg.memdesc_index %22[%36] : !ttg.memdesc<1x64x128xf16, #shared1, #ttg.shared_memory, mutable> -> !ttg.memdesc<64x128xf16, #shared1, #ttg.shared_memory, mutable>
      ttg.local_store %29, %38 : tensor<64x128xf16, #blocked> -> !ttg.memdesc<64x128xf16, #shared1, #ttg.shared_memory, mutable>
      scf.yield %33, %26, %28, %36, %37, %38 : tensor<256x128xf32, #mma>, tensor<256x64x!tt.ptr<f16>, #blocked1>, tensor<64x128x!tt.ptr<f16>, #blocked>, i32, !ttg.memdesc<256x64xf16, #shared, #ttg.shared_memory, mutable>, !ttg.memdesc<64x128xf16, #shared1, #ttg.shared_memory, mutable>
    }
    ttg.local_dealloc %21 : !ttg.memdesc<1x256x64xf16, #shared, #ttg.shared_memory, mutable>
    ttg.local_dealloc %22 : !ttg.memdesc<1x64x128xf16, #shared1, #ttg.shared_memory, mutable>
    tt.return
  }
}

// -----
// CHECK-LABEL: pingpong_large_dependency

// CHECK: gpu.barrier
// CHECK: %[[IDX:.+]] = rocdl.workitem.id.x
// CHECK: %[[XDIV:.+]] = arith.divsi %[[IDX]]
// CHECK: %[[WARPLOW:.+]] = arith.cmpi eq, %[[XDIV]]
// CHECK: %[[WARPHIGH:.+]] = arith.cmpi ne, %[[XDIV]]
// CHECK: amdg.cond_barrier %[[WARPHIGH]]
// CHECK: scf.for
// CHECK: tt.load
// CHECK: %[[SLICEA0:.+]] = ttg.local_load
// CHECK: %[[SLICEB0:.+]] = ttg.local_load
// CHECK: gpu.barrier
// CHECK: rocdl.sched.barrier 0
// CHECK: rocdl.s.setprio 1
// CHECK: %[[DOT0:.+]] = tt.dot %[[SLICEA0]], %[[SLICEB0]]
// CHECK: rocdl.s.setprio 0
// CHECK: gpu.barrier
// CHECK: rocdl.sched.barrier 0
// CHECK: tt.load
// CHECK: %[[SLICEA1:.+]] = ttg.local_load
// CHECK: %[[SLICEB1:.+]] = ttg.local_load
// CHECK: gpu.barrier
// CHECK: rocdl.sched.barrier 0
// CHECK: rocdl.s.setprio 1
// CHECK: %[[DOT1:.+]] = tt.dot %[[SLICEA1]], %[[SLICEB1]], %[[DOT0]]
// CHECK: rocdl.s.setprio 0
// CHECK: gpu.barrier
// CHECK: rocdl.sched.barrier 0
// CHECK: %[[SLICEA2:.+]] = ttg.local_load
// CHECK: %[[SLICEB2:.+]] = ttg.local_load
// CHECK: %[[SLICEA3:.+]] = ttg.local_load
// CHECK: %[[SLICEB3:.+]] = ttg.local_load
// CHECK: gpu.barrier
// CHECK: rocdl.sched.barrier 0
// CHECK: rocdl.s.setprio 1
// CHECK: %[[DOT2:.+]] = tt.dot %[[SLICEA2]], %[[SLICEB2]], %[[DOT1]]
// CHECK: rocdl.s.setprio 0
// CHECK: gpu.barrier
// CHECK: rocdl.sched.barrier 0
// CHECK: ttg.local_store
// CHECK: ttg.local_store
// CHECK: gpu.barrier
// CHECK: rocdl.sched.barrier 0
// CHECK: rocdl.s.setprio 1
// CHECK: tt.dot %[[SLICEA3]], %[[SLICEB3]], %[[DOT2]]
// CHECK: rocdl.s.setprio 0
// CHECK: gpu.barrier
// CHECK: rocdl.sched.barrier 0
// CHECK: scf.yield
// CHECK: amdg.cond_barrier %[[WARPLOW]]

#blocked = #ttg.blocked<{sizePerThread = [1, 8], threadsPerWarp = [8, 8], warpsPerCTA = [8, 1], order = [1, 0]}>
#blocked1 = #ttg.blocked<{sizePerThread = [8, 1], threadsPerWarp = [8, 8], warpsPerCTA = [1, 8], order = [0, 1]}>
#mma = #ttg.amd_mfma<{version = 3, warpsPerCTA = [2, 4], instrShape = [16, 16, 16], isTransposed = true}>
#shared = #ttg.swizzled_shared<{vec = 4, perPhase = 1, maxPhase = 16, order = [1, 0]}>
#shared1 = #ttg.swizzled_shared<{vec = 4, perPhase = 1, maxPhase = 16, order = [0, 1]}>
module attributes {"ttg.num-ctas" = 1 : i32, "ttg.num-warps" = 8 : i32, ttg.target = "hip:gfx942", "ttg.threads-per-warp" = 64 : i32} {
  tt.func public @pingpong_large_dependency(%arg0: !tt.ptr<f16> {tt.divisibility = 16 : i32, tt.pointer_range = 32 : i32}, %arg1: !tt.ptr<f16> {tt.divisibility = 16 : i32, tt.pointer_range = 32 : i32}, %arg2: !tt.ptr<f16> {tt.divisibility = 16 : i32, tt.pointer_range = 32 : i32}, %arg3: i32 {tt.divisibility = 16 : i32}, %arg4: i32 {tt.divisibility = 16 : i32}) {
    %cst = arith.constant dense<0.000000e+00> : tensor<256x256xf32, #mma>
    %c1_i32 = arith.constant 1 : i32
    %cst_0 = arith.constant dense<64> : tensor<64x256xi32, #blocked>
    %cst_1 = arith.constant dense<64> : tensor<256x64xi32, #blocked1>
    %cst_2 = arith.constant dense<1.000000e+00> : tensor<256x256xf32, #mma>
    %c0_i32 = arith.constant 0 : i32
    %c63_i32 = arith.constant 63: i32
    %c64_i32 = arith.constant 64 : i32
    %0 = tt.splat %arg0 : !tt.ptr<f16> -> tensor<256x1x!tt.ptr<f16>, #blocked1>
    %1 = tt.get_program_id x : i32
    %2 = tt.splat %1 : i32 -> tensor<256xi32, #ttg.slice<{dim = 1, parent = #blocked1}>>
    %3 = tt.make_range {end = 256 : i32, start = 0 : i32} : tensor<256xi32, #ttg.slice<{dim = 1, parent = #blocked1}>>
    %4 = arith.addi %2, %3 : tensor<256xi32, #ttg.slice<{dim = 1, parent = #blocked1}>>
    %5 = tt.expand_dims %4 {axis = 1 : i32} : tensor<256xi32, #ttg.slice<{dim = 1, parent = #blocked1}>> -> tensor<256x1xi32, #blocked1>
    %6 = tt.splat %arg3 : i32 -> tensor<256x1xi32, #blocked1>
    %7 = arith.muli %5, %6 : tensor<256x1xi32, #blocked1>
    %8 = tt.addptr %0, %7 : tensor<256x1x!tt.ptr<f16>, #blocked1>, tensor<256x1xi32, #blocked1>
    %9 = tt.broadcast %8 : tensor<256x1x!tt.ptr<f16>, #blocked1> -> tensor<256x64x!tt.ptr<f16>, #blocked1>
    %10 = tt.make_range {end = 64 : i32, start = 0 : i32} : tensor<64xi32, #ttg.slice<{dim = 0, parent = #blocked1}>>
    %11 = tt.expand_dims %10 {axis = 0 : i32} : tensor<64xi32, #ttg.slice<{dim = 0, parent = #blocked1}>> -> tensor<1x64xi32, #blocked1>
    %12 = tt.broadcast %11 : tensor<1x64xi32, #blocked1> -> tensor<256x64xi32, #blocked1>
    %13 = tt.addptr %9, %12 : tensor<256x64x!tt.ptr<f16>, #blocked1>, tensor<256x64xi32, #blocked1>
    %14 = tt.splat %arg1 : !tt.ptr<f16> -> tensor<64x1x!tt.ptr<f16>, #blocked>
    %15 = tt.make_range {end = 64 : i32, start = 0 : i32} : tensor<64xi32, #ttg.slice<{dim = 1, parent = #blocked}>>
    %16 = tt.expand_dims %15 {axis = 1 : i32} : tensor<64xi32, #ttg.slice<{dim = 1, parent = #blocked}>> -> tensor<64x1xi32, #blocked>
    %17 = tt.addptr %14, %16 : tensor<64x1x!tt.ptr<f16>, #blocked>, tensor<64x1xi32, #blocked>
    %18 = tt.broadcast %17 : tensor<64x1x!tt.ptr<f16>, #blocked> -> tensor<64x256x!tt.ptr<f16>, #blocked>
    %19 = tt.splat %arg4 : i32 -> tensor<64x256xi32, #blocked>
    %20 = tt.addptr %18, %19 : tensor<64x256x!tt.ptr<f16>, #blocked>, tensor<64x256xi32, #blocked>
    %21 = ttg.local_alloc : () -> !ttg.memdesc<1x256x64xf16, #shared, #ttg.shared_memory, mutable>
    %22 = ttg.local_alloc : () -> !ttg.memdesc<1x64x256xf16, #shared1, #ttg.shared_memory, mutable>
    %23 = ttg.memdesc_index %21[%c0_i32] : !ttg.memdesc<1x256x64xf16, #shared, #ttg.shared_memory, mutable> -> !ttg.memdesc<256x64xf16, #shared, #ttg.shared_memory, mutable>
    %24 = ttg.memdesc_index %22[%c0_i32] : !ttg.memdesc<1x64x256xf16, #shared1, #ttg.shared_memory, mutable> -> !ttg.memdesc<64x256xf16, #shared1, #ttg.shared_memory, mutable>
    %25:6 = scf.for %arg5 = %c0_i32 to %c64_i32 step %c1_i32 iter_args(%arg6 = %cst, %arg7 = %13, %arg8 = %20, %arg9 = %c0_i32, %arg10 = %23, %arg11 = %24) -> (tensor<256x256xf32, #mma>, tensor<256x64x!tt.ptr<f16>, #blocked1>, tensor<64x256x!tt.ptr<f16>, #blocked>, i32, !ttg.memdesc<256x64xf16, #shared, #ttg.shared_memory, mutable>, !ttg.memdesc<64x256xf16, #shared1, #ttg.shared_memory, mutable>)  : i32 {
      %26 = tt.addptr %arg7, %cst_1 : tensor<256x64x!tt.ptr<f16>, #blocked1>, tensor<256x64xi32, #blocked1>
      %27 = tt.load %26 : tensor<256x64x!tt.ptr<f16>, #blocked1>
      %28 = tt.addptr %arg8, %cst_0 : tensor<64x256x!tt.ptr<f16>, #blocked>, tensor<64x256xi32, #blocked>
      %29 = tt.load %28 : tensor<64x256x!tt.ptr<f16>, #blocked>
      %30 = ttg.local_load %arg10 : !ttg.memdesc<256x64xf16, #shared, #ttg.shared_memory, mutable> -> tensor<256x64xf16, #ttg.dot_op<{opIdx = 0, parent = #mma, kWidth = 4}>>
      %31 = ttg.local_load %arg11 : !ttg.memdesc<64x256xf16, #shared1, #ttg.shared_memory, mutable> -> tensor<64x256xf16, #ttg.dot_op<{opIdx = 1, parent = #mma, kWidth = 4}>>
      %32 = tt.dot %30, %31, %arg6 : tensor<256x64xf16, #ttg.dot_op<{opIdx = 0, parent = #mma, kWidth = 4}>> * tensor<64x256xf16, #ttg.dot_op<{opIdx = 1, parent = #mma, kWidth = 4}>> -> tensor<256x256xf32, #mma>
      %33 = arith.addf %32, %cst_2 : tensor<256x256xf32, #mma>
      %34 = arith.addi %arg9, %c1_i32 : i32
      %35 = arith.cmpi slt, %34, %c1_i32 : i32
      %36 = arith.select %35, %34, %c0_i32 : i32
      %37 = ttg.memdesc_index %21[%36] : !ttg.memdesc<1x256x64xf16, #shared, #ttg.shared_memory, mutable> -> !ttg.memdesc<256x64xf16, #shared, #ttg.shared_memory, mutable>
      ttg.local_store %27, %37 : tensor<256x64xf16, #blocked1> -> !ttg.memdesc<256x64xf16, #shared, #ttg.shared_memory, mutable>
      %38 = ttg.memdesc_index %22[%36] : !ttg.memdesc<1x64x256xf16, #shared1, #ttg.shared_memory, mutable> -> !ttg.memdesc<64x256xf16, #shared1, #ttg.shared_memory, mutable>
      ttg.local_store %29, %38 : tensor<64x256xf16, #blocked> -> !ttg.memdesc<64x256xf16, #shared1, #ttg.shared_memory, mutable>
      scf.yield %33, %26, %28, %36, %37, %38 : tensor<256x256xf32, #mma>, tensor<256x64x!tt.ptr<f16>, #blocked1>, tensor<64x256x!tt.ptr<f16>, #blocked>, i32, !ttg.memdesc<256x64xf16, #shared, #ttg.shared_memory, mutable>, !ttg.memdesc<64x256xf16, #shared1, #ttg.shared_memory, mutable>
    }
    ttg.local_dealloc %21 : !ttg.memdesc<1x256x64xf16, #shared, #ttg.shared_memory, mutable>
    ttg.local_dealloc %22 : !ttg.memdesc<1x64x256xf16, #shared1, #ttg.shared_memory, mutable>
    tt.return
  }
}
// -----
//CHECK-LABEL: pingpong_small_load_reorder
//CHECK: ttg.local_load
//CHECK: rocdl.s.setprio 1
//CHECK: tt.load
//CHECK: rocdl.sched.barrier
//CHECK: ttg.local_load
//CHECK: rocdl.s.setprio 0
//CHECK: tt.load
//CHECK: rocdl.sched.barrier
//CHECK: rocdl.s.setprio 1
//CHECK: tt.dot
//CHECK: rocdl.s.setprio 0

#blocked = #ttg.blocked<{sizePerThread = [8, 1], threadsPerWarp = [8, 8], warpsPerCTA = [1, 4], order = [0, 1]}>
#blocked1 = #ttg.blocked<{sizePerThread = [1, 8], threadsPerWarp = [8, 8], warpsPerCTA = [4, 1], order = [1, 0]}>
#mma = #ttg.amd_mfma<{version = 3, warpsPerCTA = [2, 2], instrShape = [16, 16, 16], isTransposed = true}>
#shared = #ttg.swizzled_shared<{vec = 8, perPhase = 1, maxPhase = 8, order = [1, 0]}>
#shared1 = #ttg.swizzled_shared<{vec = 8, perPhase = 1, maxPhase = 8, order = [0, 1]}>
module attributes {"ttg.num-ctas" = 1 : i32, "ttg.num-warps" = 4 : i32, ttg.target = "hip:gfx942", "ttg.threads-per-warp" = 64 : i32} {
  tt.func public @pingpong_small_load_reorder(%arg0: !tt.ptr<f16> {tt.divisibility = 16 : i32, tt.pointer_range = 32 : i32}, %arg1: !tt.ptr<f16> {tt.divisibility = 16 : i32, tt.pointer_range = 32 : i32}, %arg2: !tt.ptr<f16> {tt.divisibility = 16 : i32, tt.pointer_range = 32 : i32}, %arg3: i32 {tt.divisibility = 16 : i32}, %arg4: i32 {tt.divisibility = 16 : i32}) {
    %cst = arith.constant dense<0.000000e+00> : tensor<128x128xf32, #mma>
    %c1_i32 = arith.constant 1 : i32
    %cst_0 = arith.constant dense<64> : tensor<64x128xi32, #blocked>
    %cst_1 = arith.constant dense<64> : tensor<128x64xi32, #blocked1>
    %c0_i32 = arith.constant 0 : i32
    %c64_i32 = arith.constant 64 : i32
    %0 = tt.splat %arg0 : !tt.ptr<f16> -> tensor<128x1x!tt.ptr<f16>, #blocked1>
    %1 = tt.get_program_id x : i32
    %2 = tt.splat %1 : i32 -> tensor<128xi32, #ttg.slice<{dim = 1, parent = #blocked1}>>
    %3 = tt.make_range {end = 128 : i32, start = 0 : i32} : tensor<128xi32, #ttg.slice<{dim = 1, parent = #blocked1}>>
    %4 = arith.addi %2, %3 : tensor<128xi32, #ttg.slice<{dim = 1, parent = #blocked1}>>
    %5 = tt.expand_dims %4 {axis = 1 : i32} : tensor<128xi32, #ttg.slice<{dim = 1, parent = #blocked1}>> -> tensor<128x1xi32, #blocked1>
    %6 = tt.splat %arg3 : i32 -> tensor<128x1xi32, #blocked1>
    %7 = arith.muli %5, %6 : tensor<128x1xi32, #blocked1>
    %8 = tt.addptr %0, %7 : tensor<128x1x!tt.ptr<f16>, #blocked1>, tensor<128x1xi32, #blocked1>
    %9 = tt.broadcast %8 : tensor<128x1x!tt.ptr<f16>, #blocked1> -> tensor<128x64x!tt.ptr<f16>, #blocked1>
    %10 = tt.make_range {end = 64 : i32, start = 0 : i32} : tensor<64xi32, #ttg.slice<{dim = 0, parent = #blocked1}>>
    %11 = tt.expand_dims %10 {axis = 0 : i32} : tensor<64xi32, #ttg.slice<{dim = 0, parent = #blocked1}>> -> tensor<1x64xi32, #blocked1>
    %12 = tt.broadcast %11 : tensor<1x64xi32, #blocked1> -> tensor<128x64xi32, #blocked1>
    %13 = tt.addptr %9, %12 : tensor<128x64x!tt.ptr<f16>, #blocked1>, tensor<128x64xi32, #blocked1>
    %14 = tt.splat %arg1 : !tt.ptr<f16> -> tensor<64x1x!tt.ptr<f16>, #blocked>
    %15 = tt.make_range {end = 64 : i32, start = 0 : i32} : tensor<64xi32, #ttg.slice<{dim = 1, parent = #blocked}>>
    %16 = tt.expand_dims %15 {axis = 1 : i32} : tensor<64xi32, #ttg.slice<{dim = 1, parent = #blocked}>> -> tensor<64x1xi32, #blocked>
    %17 = tt.addptr %14, %16 : tensor<64x1x!tt.ptr<f16>, #blocked>, tensor<64x1xi32, #blocked>
    %18 = tt.broadcast %17 : tensor<64x1x!tt.ptr<f16>, #blocked> -> tensor<64x128x!tt.ptr<f16>, #blocked>
    %19 = tt.splat %arg4 : i32 -> tensor<64x128xi32, #blocked>
    %20 = tt.addptr %18, %19 : tensor<64x128x!tt.ptr<f16>, #blocked>, tensor<64x128xi32, #blocked>
    %21 = ttg.local_alloc : () -> !ttg.memdesc<1x128x64xf16, #shared, #ttg.shared_memory, mutable>
    %22 = ttg.local_alloc : () -> !ttg.memdesc<1x64x128xf16, #shared1, #ttg.shared_memory, mutable>
    %23 = ttg.memdesc_index %21[%c0_i32] : !ttg.memdesc<1x128x64xf16, #shared, #ttg.shared_memory, mutable> -> !ttg.memdesc<128x64xf16, #shared, #ttg.shared_memory, mutable>
    %24 = ttg.memdesc_index %22[%c0_i32] : !ttg.memdesc<1x64x128xf16, #shared1, #ttg.shared_memory, mutable> -> !ttg.memdesc<64x128xf16, #shared1, #ttg.shared_memory, mutable>
    %25:6 = scf.for %arg5 = %c0_i32 to %c64_i32 step %c1_i32 iter_args(%arg6 = %cst, %arg7 = %13, %arg8 = %20, %arg9 = %c0_i32, %arg10 = %23, %arg11 = %24) -> (tensor<128x128xf32, #mma>, tensor<128x64x!tt.ptr<f16>, #blocked1>, tensor<64x128x!tt.ptr<f16>, #blocked>, i32, !ttg.memdesc<128x64xf16, #shared, #ttg.shared_memory, mutable>, !ttg.memdesc<64x128xf16, #shared1, #ttg.shared_memory, mutable>)  : i32 {
      // This swaps the assumption on the ordering of the local load and
      // global load from the base test to ensure the one ping pong cluster
      // is robust to different patterns.
      %26 = ttg.local_load %arg10 : !ttg.memdesc<128x64xf16, #shared, #ttg.shared_memory, mutable> -> tensor<128x64xf16, #ttg.dot_op<{opIdx = 0, parent = #mma, kWidth = 8}>>
      %27 = ttg.local_load %arg11 : !ttg.memdesc<64x128xf16, #shared1, #ttg.shared_memory, mutable> -> tensor<64x128xf16, #ttg.dot_op<{opIdx = 1, parent = #mma, kWidth = 8}>>
      %28 = tt.addptr %arg7, %cst_1 : tensor<128x64x!tt.ptr<f16>, #blocked1>, tensor<128x64xi32, #blocked1>
      %29 = tt.load %28 : tensor<128x64x!tt.ptr<f16>, #blocked1>
      %30 = tt.addptr %arg8, %cst_0 : tensor<64x128x!tt.ptr<f16>, #blocked>, tensor<64x128xi32, #blocked>
      %31 = tt.load %30 : tensor<64x128x!tt.ptr<f16>, #blocked>
      %32 = tt.dot %26, %27, %arg6 : tensor<128x64xf16, #ttg.dot_op<{opIdx = 0, parent = #mma, kWidth = 8}>> * tensor<64x128xf16, #ttg.dot_op<{opIdx = 1, parent = #mma, kWidth = 8}>> -> tensor<128x128xf32, #mma>
      %33 = arith.addi %arg9, %c1_i32 : i32
      %34 = arith.cmpi slt, %33, %c1_i32 : i32
      %35 = arith.select %34, %33, %c0_i32 : i32
      %36 = ttg.memdesc_index %21[%35] : !ttg.memdesc<1x128x64xf16, #shared, #ttg.shared_memory, mutable> -> !ttg.memdesc<128x64xf16, #shared, #ttg.shared_memory, mutable>
      ttg.local_store %29, %36 : tensor<128x64xf16, #blocked1> -> !ttg.memdesc<128x64xf16, #shared, #ttg.shared_memory, mutable>
      %37 = ttg.memdesc_index %22[%35] : !ttg.memdesc<1x64x128xf16, #shared1, #ttg.shared_memory, mutable> -> !ttg.memdesc<64x128xf16, #shared1, #ttg.shared_memory, mutable>
      ttg.local_store %31, %37 : tensor<64x128xf16, #blocked> -> !ttg.memdesc<64x128xf16, #shared1, #ttg.shared_memory, mutable>
      scf.yield %32, %28, %30, %35, %36, %37 : tensor<128x128xf32, #mma>, tensor<128x64x!tt.ptr<f16>, #blocked1>, tensor<64x128x!tt.ptr<f16>, #blocked>, i32, !ttg.memdesc<128x64xf16, #shared, #ttg.shared_memory, mutable>, !ttg.memdesc<64x128xf16, #shared1, #ttg.shared_memory, mutable>
    }
    ttg.local_dealloc %21 : !ttg.memdesc<1x128x64xf16, #shared, #ttg.shared_memory, mutable>
    ttg.local_dealloc %22 : !ttg.memdesc<1x64x128xf16, #shared1, #ttg.shared_memory, mutable>
    tt.return
  }
}


// -----
//CHECK-LABEL: pingpong_small_local_load_dep
//CHECK: ttg.local_load
//CHECK: rocdl.s.setprio 1
//CHECK: tt.load
//CHECK: rocdl.sched.barrier
//CHECK: ttg.local_load
//CHECK: rocdl.s.setprio 0
//CHECK: tt.load
//CHECK: rocdl.sched.barrier
//CHECK: rocdl.s.setprio 1
//CHECK: tt.dot
//CHECK: rocdl.s.setprio 0

#blocked = #ttg.blocked<{sizePerThread = [8, 1], threadsPerWarp = [8, 8], warpsPerCTA = [1, 4], order = [0, 1]}>
#blocked1 = #ttg.blocked<{sizePerThread = [1, 8], threadsPerWarp = [8, 8], warpsPerCTA = [4, 1], order = [1, 0]}>
#mma = #ttg.amd_mfma<{version = 3, warpsPerCTA = [2, 2], instrShape = [16, 16, 16], isTransposed = true}>
#shared = #ttg.swizzled_shared<{vec = 8, perPhase = 1, maxPhase = 8, order = [1, 0]}>
#shared1 = #ttg.swizzled_shared<{vec = 8, perPhase = 1, maxPhase = 8, order = [0, 1]}>
module attributes {"ttg.num-ctas" = 1 : i32, "ttg.num-warps" = 4 : i32, ttg.target = "hip:gfx942", "ttg.threads-per-warp" = 64 : i32} {
  tt.func public @pingpong_small_local_load_dep(%arg0: !tt.ptr<f16> {tt.divisibility = 16 : i32, tt.pointer_range = 32 : i32}, %arg1: !tt.ptr<f16> {tt.divisibility = 16 : i32, tt.pointer_range = 32 : i32}, %arg2: !tt.ptr<f16> {tt.divisibility = 16 : i32, tt.pointer_range = 32 : i32}, %arg3: i32 {tt.divisibility = 16 : i32}, %arg4: i32 {tt.divisibility = 16 : i32}) {
    %cst = arith.constant dense<0.000000e+00> : tensor<128x128xf32, #mma>
    %c1_i32 = arith.constant 1 : i32
    %cst_0 = arith.constant dense<64> : tensor<64x128xi32, #blocked>
    %cst_1 = arith.constant dense<64> : tensor<128x64xi32, #blocked1>
    %cst_2 = arith.constant dense<1.000000e+00> : tensor<128x64xf16, #ttg.dot_op<{opIdx = 0, parent = #mma, kWidth = 8}>>
    %c0_i32 = arith.constant 0 : i32
    %c64_i32 = arith.constant 64 : i32
    %0 = tt.splat %arg0 : !tt.ptr<f16> -> tensor<128x1x!tt.ptr<f16>, #blocked1>
    %1 = tt.get_program_id x : i32
    %2 = tt.splat %1 : i32 -> tensor<128xi32, #ttg.slice<{dim = 1, parent = #blocked1}>>
    %3 = tt.make_range {end = 128 : i32, start = 0 : i32} : tensor<128xi32, #ttg.slice<{dim = 1, parent = #blocked1}>>
    %4 = arith.addi %2, %3 : tensor<128xi32, #ttg.slice<{dim = 1, parent = #blocked1}>>
    %5 = tt.expand_dims %4 {axis = 1 : i32} : tensor<128xi32, #ttg.slice<{dim = 1, parent = #blocked1}>> -> tensor<128x1xi32, #blocked1>
    %6 = tt.splat %arg3 : i32 -> tensor<128x1xi32, #blocked1>
    %7 = arith.muli %5, %6 : tensor<128x1xi32, #blocked1>
    %8 = tt.addptr %0, %7 : tensor<128x1x!tt.ptr<f16>, #blocked1>, tensor<128x1xi32, #blocked1>
    %9 = tt.broadcast %8 : tensor<128x1x!tt.ptr<f16>, #blocked1> -> tensor<128x64x!tt.ptr<f16>, #blocked1>
    %10 = tt.make_range {end = 64 : i32, start = 0 : i32} : tensor<64xi32, #ttg.slice<{dim = 0, parent = #blocked1}>>
    %11 = tt.expand_dims %10 {axis = 0 : i32} : tensor<64xi32, #ttg.slice<{dim = 0, parent = #blocked1}>> -> tensor<1x64xi32, #blocked1>
    %12 = tt.broadcast %11 : tensor<1x64xi32, #blocked1> -> tensor<128x64xi32, #blocked1>
    %13 = tt.addptr %9, %12 : tensor<128x64x!tt.ptr<f16>, #blocked1>, tensor<128x64xi32, #blocked1>
    %14 = tt.splat %arg1 : !tt.ptr<f16> -> tensor<64x1x!tt.ptr<f16>, #blocked>
    %15 = tt.make_range {end = 64 : i32, start = 0 : i32} : tensor<64xi32, #ttg.slice<{dim = 1, parent = #blocked}>>
    %16 = tt.expand_dims %15 {axis = 1 : i32} : tensor<64xi32, #ttg.slice<{dim = 1, parent = #blocked}>> -> tensor<64x1xi32, #blocked>
    %17 = tt.addptr %14, %16 : tensor<64x1x!tt.ptr<f16>, #blocked>, tensor<64x1xi32, #blocked>
    %18 = tt.broadcast %17 : tensor<64x1x!tt.ptr<f16>, #blocked> -> tensor<64x128x!tt.ptr<f16>, #blocked>
    %19 = tt.splat %arg4 : i32 -> tensor<64x128xi32, #blocked>
    %20 = tt.addptr %18, %19 : tensor<64x128x!tt.ptr<f16>, #blocked>, tensor<64x128xi32, #blocked>
    %21 = ttg.local_alloc : () -> !ttg.memdesc<1x128x64xf16, #shared, #ttg.shared_memory, mutable>
    %22 = ttg.local_alloc : () -> !ttg.memdesc<1x64x128xf16, #shared1, #ttg.shared_memory, mutable>
    %23 = ttg.memdesc_index %21[%c0_i32] : !ttg.memdesc<1x128x64xf16, #shared, #ttg.shared_memory, mutable> -> !ttg.memdesc<128x64xf16, #shared, #ttg.shared_memory, mutable>
    %24 = ttg.memdesc_index %22[%c0_i32] : !ttg.memdesc<1x64x128xf16, #shared1, #ttg.shared_memory, mutable> -> !ttg.memdesc<64x128xf16, #shared1, #ttg.shared_memory, mutable>
    %25:6 = scf.for %arg5 = %c0_i32 to %c64_i32 step %c1_i32 iter_args(%arg6 = %cst, %arg7 = %13, %arg8 = %20, %arg9 = %c0_i32, %arg10 = %23, %arg11 = %24) -> (tensor<128x128xf32, #mma>, tensor<128x64x!tt.ptr<f16>, #blocked1>, tensor<64x128x!tt.ptr<f16>, #blocked>, i32, !ttg.memdesc<128x64xf16, #shared, #ttg.shared_memory, mutable>, !ttg.memdesc<64x128xf16, #shared1, #ttg.shared_memory, mutable>)  : i32 {
      %26 = tt.addptr %arg7, %cst_1 : tensor<128x64x!tt.ptr<f16>, #blocked1>, tensor<128x64xi32, #blocked1>
      %27 = tt.load %26 : tensor<128x64x!tt.ptr<f16>, #blocked1>
      %28 = tt.addptr %arg8, %cst_0 : tensor<64x128x!tt.ptr<f16>, #blocked>, tensor<64x128xi32, #blocked>
      %29 = tt.load %28 : tensor<64x128x!tt.ptr<f16>, #blocked>
      %30 = ttg.local_load %arg10 : !ttg.memdesc<128x64xf16, #shared, #ttg.shared_memory, mutable> -> tensor<128x64xf16, #ttg.dot_op<{opIdx = 0, parent = #mma, kWidth = 8}>>
      %31 = arith.addf %30, %cst_2 : tensor<128x64xf16, #ttg.dot_op<{opIdx = 0, parent = #mma, kWidth = 8}>>
      %32 = ttg.local_load %arg11 : !ttg.memdesc<64x128xf16, #shared1, #ttg.shared_memory, mutable> -> tensor<64x128xf16, #ttg.dot_op<{opIdx = 1, parent = #mma, kWidth = 8}>>
      %33 = tt.dot %31, %32, %arg6 : tensor<128x64xf16, #ttg.dot_op<{opIdx = 0, parent = #mma, kWidth = 8}>> * tensor<64x128xf16, #ttg.dot_op<{opIdx = 1, parent = #mma, kWidth = 8}>> -> tensor<128x128xf32, #mma>
      %34 = arith.addi %arg9, %c1_i32 : i32
      %35 = arith.cmpi slt, %34, %c1_i32 : i32
      %36 = arith.select %35, %34, %c0_i32 : i32
      %37 = ttg.memdesc_index %21[%36] : !ttg.memdesc<1x128x64xf16, #shared, #ttg.shared_memory, mutable> -> !ttg.memdesc<128x64xf16, #shared, #ttg.shared_memory, mutable>
      ttg.local_store %27, %37 : tensor<128x64xf16, #blocked1> -> !ttg.memdesc<128x64xf16, #shared, #ttg.shared_memory, mutable>
      %38 = ttg.memdesc_index %22[%36] : !ttg.memdesc<1x64x128xf16, #shared1, #ttg.shared_memory, mutable> -> !ttg.memdesc<64x128xf16, #shared1, #ttg.shared_memory, mutable>
      ttg.local_store %29, %38 : tensor<64x128xf16, #blocked> -> !ttg.memdesc<64x128xf16, #shared1, #ttg.shared_memory, mutable>
      scf.yield %33, %26, %28, %36, %37, %38 : tensor<128x128xf32, #mma>, tensor<128x64x!tt.ptr<f16>, #blocked1>, tensor<64x128x!tt.ptr<f16>, #blocked>, i32, !ttg.memdesc<128x64xf16, #shared, #ttg.shared_memory, mutable>, !ttg.memdesc<64x128xf16, #shared1, #ttg.shared_memory, mutable>
    }
    ttg.local_dealloc %21 : !ttg.memdesc<1x128x64xf16, #shared, #ttg.shared_memory, mutable>
    ttg.local_dealloc %22 : !ttg.memdesc<1x64x128xf16, #shared1, #ttg.shared_memory, mutable>
    tt.return
  }
}

// -----
//CHECK-LABEL: pingpong_medium_load_iter
//CHECK: ttg.local_load
//CHECK: ttg.local_load
//CHECK: rocdl.sched.barrier
//CHECK: tt.load
//CHECK: rocdl.sched.barrier
//CHECK: ttg.local_load
//CHECK: ttg.local_load
//CHECK: rocdl.sched.barrier
//CHECK: tt.load
//CHECK: rocdl.s.barrier
//CHECK: rocdl.sched.barrier
//CHECK: rocdl.s.setprio 1
//CHECK: tt.dot
//CHECK: rocdl.s.setprio 0
//CHECK: gpu.barrier
//CHECK: rocdl.sched.barrier
//CHECK: ttg.local_store
//CHECK: ttg.local_store
//CHECK: gpu.barrier
//CHECK: rocdl.sched.barrier
//CHECK: rocdl.s.setprio 1
//CHECK: tt.dot
//CHECK: rocdl.s.setprio 0
//CHECK: gpu.barrier
//CHECK: rocdl.sched.barrier

#blocked = #ttg.blocked<{sizePerThread = [1, 8], threadsPerWarp = [4, 16], warpsPerCTA = [8, 1], order = [1, 0]}>
#blocked1 = #ttg.blocked<{sizePerThread = [1, 8], threadsPerWarp = [8, 8], warpsPerCTA = [8, 1], order = [1, 0]}>
#mma = #ttg.amd_mfma<{version = 2, warpsPerCTA = [4, 2], instrShape = [32, 32, 8], isTransposed = true}>
#shared = #ttg.swizzled_shared<{vec = 4, perPhase = 1, maxPhase = 16, order = [1, 0]}>
#shared1 = #ttg.swizzled_shared<{vec = 1, perPhase = 1, maxPhase = 1, order = [1, 0]}>
#smem = #ttg.shared_memory
module attributes {"ttg.num-ctas" = 1 : i32, "ttg.num-warps" = 8 : i32, ttg.target = "hip:gfx90a", "ttg.threads-per-warp" = 64 : i32} {
  tt.func @pingpong_medium_load_iter(%arg0: !tt.ptr<f16> {tt.divisibility = 16 : i32}, %arg1: !tt.ptr<f16> {tt.divisibility = 16 : i32}, %arg2: !tt.ptr<f16> {tt.divisibility = 16 : i32}) {
    %cst = arith.constant dense<0.000000e+00> : tensor<256x128xf32, #mma>
    %c64_i32 = arith.constant 64 : i32
    %c0_i32 = arith.constant 0 : i32
    %c0_i64 = arith.constant 0 : i64
    %c64_i64 = arith.constant 64 : i64
    %c192_i32 = arith.constant 192 : i32
    %c1_i32 = arith.constant 1 : i32
    %cst_0 = arith.constant dense<1024> : tensor<64x1xi64, #blocked>
    %0 = tt.get_program_id x : i32
    %1 = arith.extsi %0 : i32 to i64
    %2 = tt.splat %arg0 : !tt.ptr<f16> -> tensor<256x64x!tt.ptr<f16>, #blocked1>
    %3 = tt.splat %1 : i64 -> tensor<256x64xi64, #blocked1>
    %4 = tt.make_range {end = 64 : i32, start = 0 : i32} : tensor<64xi32, #ttg.slice<{dim = 0, parent = #blocked1}>>
    %5 = tt.make_range {end = 64 : i32, start = 0 : i32} : tensor<64xi32, #ttg.slice<{dim = 1, parent = #blocked}>>
    %6 = arith.extsi %4 : tensor<64xi32, #ttg.slice<{dim = 0, parent = #blocked1}>> to tensor<64xi64, #ttg.slice<{dim = 0, parent = #blocked1}>>
    %7 = arith.extsi %5 : tensor<64xi32, #ttg.slice<{dim = 1, parent = #blocked}>> to tensor<64xi64, #ttg.slice<{dim = 1, parent = #blocked}>>
    %8 = tt.splat %arg1 : !tt.ptr<f16> -> tensor<64x128x!tt.ptr<f16>, #blocked>
    %9 = tt.splat %1 : i64 -> tensor<64x128xi64, #blocked>
    %10 = ttg.local_alloc : () -> !ttg.memdesc<1x256x64xf16, #shared, #smem, mutable>
    %11 = ttg.local_alloc : () -> !ttg.memdesc<1x64x128xf16, #shared1, #smem, mutable>
    %12 = tt.load %2 : tensor<256x64x!tt.ptr<f16>, #blocked1>
    %13 = tt.load %8 : tensor<64x128x!tt.ptr<f16>, #blocked>
    %14 = ttg.memdesc_index %10[%c0_i32] : !ttg.memdesc<1x256x64xf16, #shared, #smem, mutable> -> !ttg.memdesc<256x64xf16, #shared, #smem, mutable>
    ttg.local_store %12, %14 : tensor<256x64xf16, #blocked1> -> !ttg.memdesc<256x64xf16, #shared, #smem, mutable>
    %15 = ttg.memdesc_index %11[%c0_i32] : !ttg.memdesc<1x64x128xf16, #shared1, #smem, mutable> -> !ttg.memdesc<64x128xf16, #shared1, #smem, mutable>
    ttg.local_store %13, %15 : tensor<64x128xf16, #blocked> -> !ttg.memdesc<64x128xf16, #shared1, #smem, mutable>
    %16:6 = scf.for %arg3 = %c0_i32 to %c192_i32 step %c64_i32 iter_args(%arg4 = %c0_i64, %arg5 = %c0_i64, %arg6 = %cst, %arg7 = %c0_i32, %arg8 = %14, %arg9 = %15) -> (i64, i64, tensor<256x128xf32, #mma>, i32, !ttg.memdesc<256x64xf16, #shared, #smem, mutable>, !ttg.memdesc<64x128xf16, #shared1, #smem, mutable>)  : i32 {
      %22 = arith.addi %arg4, %c64_i64 : i64
      %23 = arith.addi %arg5, %c64_i64 : i64
      %24 = tt.splat %22 : i64 -> tensor<64xi64, #ttg.slice<{dim = 0, parent = #blocked1}>>
      %25 = arith.addi %24, %6 : tensor<64xi64, #ttg.slice<{dim = 0, parent = #blocked1}>>
      %26 = tt.expand_dims %25 {axis = 0 : i32} : tensor<64xi64, #ttg.slice<{dim = 0, parent = #blocked1}>> -> tensor<1x64xi64, #blocked1>
      %27 = tt.broadcast %26 : tensor<1x64xi64, #blocked1> -> tensor<256x64xi64, #blocked1>
      %28 = arith.addi %3, %27 : tensor<256x64xi64, #blocked1>
      %29 = tt.addptr %2, %28 : tensor<256x64x!tt.ptr<f16>, #blocked1>, tensor<256x64xi64, #blocked1>
      %30 = tt.load %29 : tensor<256x64x!tt.ptr<f16>, #blocked1>
      %31 = ttg.local_load %arg8 : !ttg.memdesc<256x64xf16, #shared, #smem, mutable> -> tensor<256x64xf16, #ttg.dot_op<{opIdx = 0, parent = #mma, kWidth = 4}>>
      %32 = tt.splat %23 : i64 -> tensor<64xi64, #ttg.slice<{dim = 1, parent = #blocked}>>
      %33 = arith.addi %32, %7 : tensor<64xi64, #ttg.slice<{dim = 1, parent = #blocked}>>
      %34 = tt.expand_dims %33 {axis = 1 : i32} : tensor<64xi64, #ttg.slice<{dim = 1, parent = #blocked}>> -> tensor<64x1xi64, #blocked>
      %35 = arith.muli %34, %cst_0 : tensor<64x1xi64, #blocked>
      %36 = tt.broadcast %35 : tensor<64x1xi64, #blocked> -> tensor<64x128xi64, #blocked>
      %37 = arith.addi %36, %9 : tensor<64x128xi64, #blocked>
      %38 = tt.addptr %8, %37 : tensor<64x128x!tt.ptr<f16>, #blocked>, tensor<64x128xi64, #blocked>
      %39 = tt.load %38 : tensor<64x128x!tt.ptr<f16>, #blocked>
      %40 = ttg.local_load %arg9 : !ttg.memdesc<64x128xf16, #shared1, #smem, mutable> -> tensor<64x128xf16, #ttg.dot_op<{opIdx = 1, parent = #mma, kWidth = 4}>>
      %41 = tt.dot %31, %40, %arg6, inputPrecision = tf32 : tensor<256x64xf16, #ttg.dot_op<{opIdx = 0, parent = #mma, kWidth = 4}>> * tensor<64x128xf16, #ttg.dot_op<{opIdx = 1, parent = #mma, kWidth = 4}>> -> tensor<256x128xf32, #mma>
      %42 = arith.addi %arg7, %c1_i32 : i32
      %43 = arith.cmpi slt, %42, %c1_i32 : i32
      %44 = arith.select %43, %42, %c0_i32 : i32
      %45 = ttg.memdesc_index %10[%44] : !ttg.memdesc<1x256x64xf16, #shared, #smem, mutable> -> !ttg.memdesc<256x64xf16, #shared, #smem, mutable>
      ttg.local_store %30, %45 : tensor<256x64xf16, #blocked1> -> !ttg.memdesc<256x64xf16, #shared, #smem, mutable>
      %46 = ttg.memdesc_index %11[%44] : !ttg.memdesc<1x64x128xf16, #shared1, #smem, mutable> -> !ttg.memdesc<64x128xf16, #shared1, #smem, mutable>
      ttg.local_store %39, %46 : tensor<64x128xf16, #blocked> -> !ttg.memdesc<64x128xf16, #shared1, #smem, mutable>
      scf.yield %22, %23, %41, %44, %45, %46 : i64, i64, tensor<256x128xf32, #mma>, i32, !ttg.memdesc<256x64xf16, #shared, #smem, mutable>, !ttg.memdesc<64x128xf16, #shared1, #smem, mutable>
    }
    %17 = ttg.local_load %16#4 : !ttg.memdesc<256x64xf16, #shared, #smem, mutable> -> tensor<256x64xf16, #ttg.dot_op<{opIdx = 0, parent = #mma, kWidth = 4}>>
    %18 = ttg.local_load %16#5 : !ttg.memdesc<64x128xf16, #shared1, #smem, mutable> -> tensor<64x128xf16, #ttg.dot_op<{opIdx = 1, parent = #mma, kWidth = 4}>>
    %19 = tt.dot %17, %18, %16#2, inputPrecision = tf32 : tensor<256x64xf16, #ttg.dot_op<{opIdx = 0, parent = #mma, kWidth = 4}>> * tensor<64x128xf16, #ttg.dot_op<{opIdx = 1, parent = #mma, kWidth = 4}>> -> tensor<256x128xf32, #mma>
    ttg.local_dealloc %10 : !ttg.memdesc<1x256x64xf16, #shared, #smem, mutable>
    ttg.local_dealloc %11 : !ttg.memdesc<1x64x128xf16, #shared1, #smem, mutable>
    %20 = arith.truncf %19 : tensor<256x128xf32, #mma> to tensor<256x128xf16, #mma>
    %21 = tt.splat %arg2 : !tt.ptr<f16> -> tensor<256x128x!tt.ptr<f16>, #mma>
    tt.store %21, %20 : tensor<256x128x!tt.ptr<f16>, #mma>
    tt.return
  }
}

// -----
// CHECK-LABEL: pingpong_medium_epilogue

// CHECK: gpu.barrier
// CHECK: %[[IDX:.+]] = rocdl.workitem.id.x
// CHECK: %[[XDIV:.+]] = arith.divsi %[[IDX]]
// CHECK: %[[WARPLOW:.+]] = arith.cmpi eq, %[[XDIV]]
// CHECK: %[[WARPHIGH:.+]] = arith.cmpi ne, %[[XDIV]]
// CHECK: amdg.cond_barrier %[[WARPHIGH]]
// CHECK: scf.for

// CHECK: %[[SLICEA0:.+]] = ttg.local_load
// CHECK: %[[SLICEB0:.+]] = ttg.local_load
// CHECK: rocdl.sched.barrier 0
// CHECK: tt.load
// CHECK: rocdl.sched.barrier 0
// CHECK: %[[SLICEA1:.+]] = ttg.local_load
// CHECK: %[[SLICEB1:.+]] = ttg.local_load
// CHECK: rocdl.sched.barrier 0
// CHECK: tt.load
// CHECK: rocdl.s.barrier
// CHECK: rocdl.sched.barrier 0
// CHECK: rocdl.s.setprio 1
// CHECK: %[[DOT0:.+]] = tt.dot %[[SLICEA0]], %[[SLICEB0]]
// CHECK: rocdl.s.setprio 0
// CHECK: gpu.barrier
// CHECK: rocdl.sched.barrier 0
// CHECK: ttg.local_store
// CHECK: ttg.local_store
// CHECK: gpu.barrier
// CHECK: rocdl.sched.barrier 0
// CHECK: rocdl.s.setprio 1
// CHECK: %[[DOT1:.+]] = tt.dot %[[SLICEA1]], %[[SLICEB1]], %[[DOT0]]
// CHECK: rocdl.s.setprio 0
// CHECK: scf.if
// CHECK: gpu.barrier
// CHECK: rocdl.sched.barrier 0
// CHECK: scf.yield
// CHECK: amdg.cond_barrier %[[WARPLOW]]

#blocked = #ttg.blocked<{sizePerThread = [1, 8], threadsPerWarp = [8, 8], warpsPerCTA = [8, 1], order = [1, 0]}>
#blocked1 = #ttg.blocked<{sizePerThread = [8, 1], threadsPerWarp = [8, 8], warpsPerCTA = [1, 8], order = [0, 1]}>
#mma = #ttg.amd_mfma<{version = 3, warpsPerCTA = [2, 4], instrShape = [16, 16, 16], isTransposed = true}>#shared = #ttg.swizzled_shared<{vec = 4, perPhase = 1, maxPhase = 16, order = [1, 0]}>
#shared1 = #ttg.swizzled_shared<{vec = 4, perPhase = 1, maxPhase = 16, order = [0, 1]}>
module attributes {"ttg.num-ctas" = 1 : i32, "ttg.num-warps" = 8 : i32, ttg.target = "hip:gfx942", "ttg.threads-per-warp" = 64 : i32} {
  tt.func public @pingpong_medium_epilogue(%arg0: !tt.ptr<f16> {tt.divisibility = 16 : i32, tt.pointer_range = 32 : i32}, %arg1: !tt.ptr<f16> {tt.divisibility = 16 : i32, tt.pointer_range = 32 : i32}, %arg2: i32 {tt.divisibility = 16 : i32}, %arg3: i32 {tt.divisibility = 16 : i32}) {
    %cst = arith.constant dense<0.000000e+00> : tensor<256x128xf32, #mma>
    %c1_i32 = arith.constant 1 : i32
    %cst_0 = arith.constant dense<64> : tensor<64x128xi32, #blocked>
    %cst_1 = arith.constant dense<64> : tensor<256x64xi32, #blocked1>
    %cst_2 = arith.constant dense<1.000000e+00> : tensor<256x128xf32, #mma>
    %c0_i32 = arith.constant 0 : i32
    %c63_i32 = arith.constant 63 : i32
    %c64_i32 = arith.constant 64 : i32
    %0 = tt.splat %arg0 : !tt.ptr<f16> -> tensor<256x1x!tt.ptr<f16>, #blocked1>
    %1 = tt.get_program_id x : i32
    %2 = tt.splat %1 : i32 -> tensor<256xi32, #ttg.slice<{dim = 1, parent = #blocked1}>>
    %3 = tt.make_range {end = 256 : i32, start = 0 : i32} : tensor<256xi32, #ttg.slice<{dim = 1, parent = #blocked1}>>
    %4 = arith.addi %2, %3 : tensor<256xi32, #ttg.slice<{dim = 1, parent = #blocked1}>>
    %5 = tt.expand_dims %4 {axis = 1 : i32} : tensor<256xi32, #ttg.slice<{dim = 1, parent = #blocked1}>> -> tensor<256x1xi32, #blocked1>
    %6 = tt.splat %arg2 : i32 -> tensor<256x1xi32, #blocked1>
    %7 = arith.muli %5, %6 : tensor<256x1xi32, #blocked1>
    %8 = tt.addptr %0, %7 : tensor<256x1x!tt.ptr<f16>, #blocked1>, tensor<256x1xi32, #blocked1>
    %9 = tt.broadcast %8 : tensor<256x1x!tt.ptr<f16>, #blocked1> -> tensor<256x64x!tt.ptr<f16>, #blocked1>
    %10 = tt.make_range {end = 64 : i32, start = 0 : i32} : tensor<64xi32, #ttg.slice<{dim = 0, parent = #blocked1}>>
    %11 = tt.expand_dims %10 {axis = 0 : i32} : tensor<64xi32, #ttg.slice<{dim = 0, parent = #blocked1}>> -> tensor<1x64xi32, #blocked1>
    %12 = tt.broadcast %11 : tensor<1x64xi32, #blocked1> -> tensor<256x64xi32, #blocked1>
    %13 = tt.addptr %9, %12 : tensor<256x64x!tt.ptr<f16>, #blocked1>, tensor<256x64xi32, #blocked1>
    %14 = tt.splat %arg1 : !tt.ptr<f16> -> tensor<64x1x!tt.ptr<f16>, #blocked>
    %15 = tt.make_range {end = 64 : i32, start = 0 : i32} : tensor<64xi32, #ttg.slice<{dim = 1, parent = #blocked}>>
    %16 = tt.expand_dims %15 {axis = 1 : i32} : tensor<64xi32, #ttg.slice<{dim = 1, parent = #blocked}>> -> tensor<64x1xi32, #blocked>
    %17 = tt.addptr %14, %16 : tensor<64x1x!tt.ptr<f16>, #blocked>, tensor<64x1xi32, #blocked>
    %18 = tt.broadcast %17 : tensor<64x1x!tt.ptr<f16>, #blocked> -> tensor<64x128x!tt.ptr<f16>, #blocked>
    %19 = tt.splat %arg3 : i32 -> tensor<64x128xi32, #blocked>
    %20 = tt.addptr %18, %19 : tensor<64x128x!tt.ptr<f16>, #blocked>, tensor<64x128xi32, #blocked>
    %21 = ttg.local_alloc : () -> !ttg.memdesc<1x256x64xf16, #shared, #ttg.shared_memory, mutable>
    %22 = ttg.local_alloc : () -> !ttg.memdesc<1x64x128xf16, #shared1, #ttg.shared_memory, mutable>
    %23 = ttg.memdesc_index %21[%c0_i32] : !ttg.memdesc<1x256x64xf16, #shared, #ttg.shared_memory, mutable> -> !ttg.memdesc<256x64xf16, #shared, #ttg.shared_memory, mutable>
    %24 = ttg.memdesc_index %22[%c0_i32] : !ttg.memdesc<1x64x128xf16, #shared1, #ttg.shared_memory, mutable> -> !ttg.memdesc<64x128xf16, #shared1, #ttg.shared_memory, mutable>
    %25:6 = scf.for %arg4 = %c0_i32 to %c64_i32 step %c1_i32 iter_args(%arg5 = %cst, %arg6 = %13, %arg7 = %20, %arg8 = %c0_i32, %arg9 = %23, %arg10 = %24) -> (tensor<256x128xf32, #mma>, tensor<256x64x!tt.ptr<f16>, #blocked1>, tensor<64x128x!tt.ptr<f16>, #blocked>, i32, !ttg.memdesc<256x64xf16, #shared, #ttg.shared_memory, mutable>, !ttg.memdesc<64x128xf16, #shared1, #ttg.shared_memory, mutable>)  : i32 {
      %26 = tt.addptr %arg6, %cst_1 : tensor<256x64x!tt.ptr<f16>, #blocked1>, tensor<256x64xi32, #blocked1>
      %27 = tt.load %26 : tensor<256x64x!tt.ptr<f16>, #blocked1>
      %28 = tt.addptr %arg7, %cst_0 : tensor<64x128x!tt.ptr<f16>, #blocked>, tensor<64x128xi32, #blocked>
      %29 = tt.load %28 : tensor<64x128x!tt.ptr<f16>, #blocked>
      %30 = ttg.local_load %arg9 : !ttg.memdesc<256x64xf16, #shared, #ttg.shared_memory, mutable> -> tensor<256x64xf16, #ttg.dot_op<{opIdx = 0, parent = #mma, kWidth = 4}>>
      %31 = ttg.local_load %arg10 : !ttg.memdesc<64x128xf16, #shared1, #ttg.shared_memory, mutable> -> tensor<64x128xf16, #ttg.dot_op<{opIdx = 1, parent = #mma, kWidth = 4}>>
      %32 = tt.dot %30, %31, %arg5 : tensor<256x64xf16, #ttg.dot_op<{opIdx = 0, parent = #mma, kWidth = 4}>> * tensor<64x128xf16, #ttg.dot_op<{opIdx = 1, parent = #mma, kWidth = 4}>> -> tensor<256x128xf32, #mma>
      %33 = arith.addi %arg8, %c1_i32 : i32
      %34 = arith.cmpi slt, %33, %c1_i32 : i32
      %35 = arith.select %34, %33, %c0_i32 : i32
      %36 = ttg.memdesc_index %21[%35] : !ttg.memdesc<1x256x64xf16, #shared, #ttg.shared_memory, mutable> -> !ttg.memdesc<256x64xf16, #shared, #ttg.shared_memory, mutable>
      ttg.local_store %27, %36 : tensor<256x64xf16, #blocked1> -> !ttg.memdesc<256x64xf16, #shared, #ttg.shared_memory, mutable>
      %37 = ttg.memdesc_index %22[%35] : !ttg.memdesc<1x64x128xf16, #shared1, #ttg.shared_memory, mutable> -> !ttg.memdesc<64x128xf16, #shared1, #ttg.shared_memory, mutable>
      ttg.local_store %29, %37 : tensor<64x128xf16, #blocked> -> !ttg.memdesc<64x128xf16, #shared1, #ttg.shared_memory, mutable>
      %38 = arith.cmpi eq, %arg4, %c63_i32: i32
      %39 = scf.if %38 -> tensor<256x128xf32, #mma> {
        %40 = arith.addf %32, %cst_2: tensor<256x128xf32, #mma>
        scf.yield %40: tensor<256x128xf32, #mma>
      } else {
        scf.yield %32: tensor<256x128xf32, #mma>
      }
      scf.yield %39, %26, %28, %35, %36, %37 : tensor<256x128xf32, #mma>, tensor<256x64x!tt.ptr<f16>, #blocked1>, tensor<64x128x!tt.ptr<f16>, #blocked>, i32, !ttg.memdesc<256x64xf16, #shared, #ttg.shared_memory, mutable>, !ttg.memdesc<64x128xf16, #shared1, #ttg.shared_memory, mutable>
    }
    ttg.local_dealloc %21 : !ttg.memdesc<1x256x64xf16, #shared, #ttg.shared_memory, mutable>
    ttg.local_dealloc %22 : !ttg.memdesc<1x64x128xf16, #shared1, #ttg.shared_memory, mutable>
    tt.return
  }
}

// -----

// CHECK-LABEL: pingpong_large_epilogue
// CHECK: gpu.barrier
// CHECK: %[[IDX:.+]] = rocdl.workitem.id.x
// CHECK: %[[XDIV:.+]] = arith.divsi %[[IDX]]
// CHECK: %[[WARPLOW:.+]] = arith.cmpi eq, %[[XDIV]]
// CHECK: %[[WARPHIGH:.+]] = arith.cmpi ne, %[[XDIV]]
// CHECK: amdg.cond_barrier %[[WARPHIGH]]
// CHECK: scf.for
// CHECK: tt.load
// CHECK: %[[SLICEA0:.+]] = ttg.local_load
// CHECK: %[[SLICEB0:.+]] = ttg.local_load
// CHECK: gpu.barrier
// CHECK: rocdl.sched.barrier 0
// CHECK: rocdl.s.setprio 1
// CHECK: %[[DOT0:.+]] = tt.dot %[[SLICEA0]], %[[SLICEB0]]
// CHECK: rocdl.s.setprio 0
// CHECK: gpu.barrier
// CHECK: rocdl.sched.barrier 0
// CHECK: tt.load
// CHECK: %[[SLICEA1:.+]] = ttg.local_load
// CHECK: %[[SLICEB1:.+]] = ttg.local_load
// CHECK: gpu.barrier
// CHECK: rocdl.sched.barrier 0
// CHECK: rocdl.s.setprio 1
// CHECK: %[[DOT1:.+]] = tt.dot %[[SLICEA1]], %[[SLICEB1]], %[[DOT0]]
// CHECK: rocdl.s.setprio 0
// CHECK: gpu.barrier
// CHECK: rocdl.sched.barrier 0
// CHECK: %[[SLICEA2:.+]] = ttg.local_load
// CHECK: %[[SLICEB2:.+]] = ttg.local_load
// CHECK: %[[SLICEA3:.+]] = ttg.local_load
// CHECK: %[[SLICEB3:.+]] = ttg.local_load
// CHECK: gpu.barrier
// CHECK: rocdl.sched.barrier 0
// CHECK: rocdl.s.setprio 1
// CHECK: %[[DOT2:.+]] = tt.dot %[[SLICEA2]], %[[SLICEB2]], %[[DOT1]]
// CHECK: rocdl.s.setprio 0
// CHECK: gpu.barrier
// CHECK: rocdl.sched.barrier 0
// CHECK: ttg.local_store
// CHECK: ttg.local_store
// CHECK: gpu.barrier
// CHECK: rocdl.sched.barrier 0
// CHECK: rocdl.s.setprio 1
// CHECK: tt.dot %[[SLICEA3]], %[[SLICEB3]], %[[DOT2]]
// CHECK: rocdl.s.setprio 0
// CHECK: scf.if
// CHECK: gpu.barrier
// CHECK: rocdl.sched.barrier 0
// CHECK: scf.yield
// CHECK: amdg.cond_barrier %[[WARPLOW]]

#blocked = #ttg.blocked<{sizePerThread = [1, 8], threadsPerWarp = [8, 8], warpsPerCTA = [8, 1], order = [1, 0]}>
#blocked1 = #ttg.blocked<{sizePerThread = [8, 1], threadsPerWarp = [8, 8], warpsPerCTA = [1, 8], order = [0, 1]}>
#mma = #ttg.amd_mfma<{version = 3, warpsPerCTA = [2, 4], instrShape = [16, 16, 16], isTransposed = true}>#shared = #ttg.swizzled_shared<{vec = 4, perPhase = 1, maxPhase = 16, order = [1, 0]}>
#shared1 = #ttg.swizzled_shared<{vec = 4, perPhase = 1, maxPhase = 16, order = [0, 1]}>
module attributes {"ttg.num-ctas" = 1 : i32, "ttg.num-warps" = 8 : i32, ttg.target = "hip:gfx942", "ttg.threads-per-warp" = 64 : i32} {
  tt.func public @pingpong_large_epilogue(%arg0: !tt.ptr<f16> {tt.divisibility = 16 : i32, tt.pointer_range = 32 : i32}, %arg1: !tt.ptr<f16> {tt.divisibility = 16 : i32, tt.pointer_range = 32 : i32}, %arg2: i32 {tt.divisibility = 16 : i32}, %arg3: i32 {tt.divisibility = 16 : i32}) {
    %cst = arith.constant dense<0.000000e+00> : tensor<256x256xf32, #mma>
    %c1_i32 = arith.constant 1 : i32
    %cst_0 = arith.constant dense<64> : tensor<64x256xi32, #blocked>
    %cst_1 = arith.constant dense<64> : tensor<256x64xi32, #blocked1>
    %cst_2 = arith.constant dense<1.000000e+00> : tensor<256x256xf32, #mma>
    %c0_i32 = arith.constant 0 : i32
    %c63_i32 = arith.constant 63 : i32
    %c64_i32 = arith.constant 64 : i32
    %0 = tt.splat %arg0 : !tt.ptr<f16> -> tensor<256x1x!tt.ptr<f16>, #blocked1>
    %1 = tt.get_program_id x : i32
    %2 = tt.splat %1 : i32 -> tensor<256xi32, #ttg.slice<{dim = 1, parent = #blocked1}>>
    %3 = tt.make_range {end = 256 : i32, start = 0 : i32} : tensor<256xi32, #ttg.slice<{dim = 1, parent = #blocked1}>>
    %4 = arith.addi %2, %3 : tensor<256xi32, #ttg.slice<{dim = 1, parent = #blocked1}>>
    %5 = tt.expand_dims %4 {axis = 1 : i32} : tensor<256xi32, #ttg.slice<{dim = 1, parent = #blocked1}>> -> tensor<256x1xi32, #blocked1>
    %6 = tt.splat %arg2 : i32 -> tensor<256x1xi32, #blocked1>
    %7 = arith.muli %5, %6 : tensor<256x1xi32, #blocked1>
    %8 = tt.addptr %0, %7 : tensor<256x1x!tt.ptr<f16>, #blocked1>, tensor<256x1xi32, #blocked1>
    %9 = tt.broadcast %8 : tensor<256x1x!tt.ptr<f16>, #blocked1> -> tensor<256x64x!tt.ptr<f16>, #blocked1>
    %10 = tt.make_range {end = 64 : i32, start = 0 : i32} : tensor<64xi32, #ttg.slice<{dim = 0, parent = #blocked1}>>
    %11 = tt.expand_dims %10 {axis = 0 : i32} : tensor<64xi32, #ttg.slice<{dim = 0, parent = #blocked1}>> -> tensor<1x64xi32, #blocked1>
    %12 = tt.broadcast %11 : tensor<1x64xi32, #blocked1> -> tensor<256x64xi32, #blocked1>
    %13 = tt.addptr %9, %12 : tensor<256x64x!tt.ptr<f16>, #blocked1>, tensor<256x64xi32, #blocked1>
    %14 = tt.splat %arg1 : !tt.ptr<f16> -> tensor<64x1x!tt.ptr<f16>, #blocked>
    %15 = tt.make_range {end = 64 : i32, start = 0 : i32} : tensor<64xi32, #ttg.slice<{dim = 1, parent = #blocked}>>
    %16 = tt.expand_dims %15 {axis = 1 : i32} : tensor<64xi32, #ttg.slice<{dim = 1, parent = #blocked}>> -> tensor<64x1xi32, #blocked>
    %17 = tt.addptr %14, %16 : tensor<64x1x!tt.ptr<f16>, #blocked>, tensor<64x1xi32, #blocked>
    %18 = tt.broadcast %17 : tensor<64x1x!tt.ptr<f16>, #blocked> -> tensor<64x256x!tt.ptr<f16>, #blocked>
    %19 = tt.splat %arg3 : i32 -> tensor<64x256xi32, #blocked>
    %20 = tt.addptr %18, %19 : tensor<64x256x!tt.ptr<f16>, #blocked>, tensor<64x256xi32, #blocked>
    %21 = ttg.local_alloc : () -> !ttg.memdesc<1x256x64xf16, #shared, #ttg.shared_memory, mutable>
    %22 = ttg.local_alloc : () -> !ttg.memdesc<1x64x256xf16, #shared1, #ttg.shared_memory, mutable>
    %23 = ttg.memdesc_index %21[%c0_i32] : !ttg.memdesc<1x256x64xf16, #shared, #ttg.shared_memory, mutable> -> !ttg.memdesc<256x64xf16, #shared, #ttg.shared_memory, mutable>
    %24 = ttg.memdesc_index %22[%c0_i32] : !ttg.memdesc<1x64x256xf16, #shared1, #ttg.shared_memory, mutable> -> !ttg.memdesc<64x256xf16, #shared1, #ttg.shared_memory, mutable>
    %25:6 = scf.for %arg4 = %c0_i32 to %c64_i32 step %c1_i32 iter_args(%arg5 = %cst, %arg6 = %13, %arg7 = %20, %arg8 = %c0_i32, %arg9 = %23, %arg10 = %24) -> (tensor<256x256xf32, #mma>, tensor<256x64x!tt.ptr<f16>, #blocked1>, tensor<64x256x!tt.ptr<f16>, #blocked>, i32, !ttg.memdesc<256x64xf16, #shared, #ttg.shared_memory, mutable>, !ttg.memdesc<64x256xf16, #shared1, #ttg.shared_memory, mutable>)  : i32 {
      %26 = tt.addptr %arg6, %cst_1 : tensor<256x64x!tt.ptr<f16>, #blocked1>, tensor<256x64xi32, #blocked1>
      %27 = tt.load %26 : tensor<256x64x!tt.ptr<f16>, #blocked1>
      %28 = tt.addptr %arg7, %cst_0 : tensor<64x256x!tt.ptr<f16>, #blocked>, tensor<64x256xi32, #blocked>
      %29 = tt.load %28 : tensor<64x256x!tt.ptr<f16>, #blocked>
      %30 = ttg.local_load %arg9 : !ttg.memdesc<256x64xf16, #shared, #ttg.shared_memory, mutable> -> tensor<256x64xf16, #ttg.dot_op<{opIdx = 0, parent = #mma, kWidth = 4}>>
      %31 = ttg.local_load %arg10 : !ttg.memdesc<64x256xf16, #shared1, #ttg.shared_memory, mutable> -> tensor<64x256xf16, #ttg.dot_op<{opIdx = 1, parent = #mma, kWidth = 4}>>
      %32 = tt.dot %30, %31, %arg5 : tensor<256x64xf16, #ttg.dot_op<{opIdx = 0, parent = #mma, kWidth = 4}>> * tensor<64x256xf16, #ttg.dot_op<{opIdx = 1, parent = #mma, kWidth = 4}>> -> tensor<256x256xf32, #mma>
      %33 = arith.addi %arg8, %c1_i32 : i32
      %34 = arith.cmpi slt, %33, %c1_i32 : i32
      %35 = arith.select %34, %33, %c0_i32 : i32
      %36 = ttg.memdesc_index %21[%35] : !ttg.memdesc<1x256x64xf16, #shared, #ttg.shared_memory, mutable> -> !ttg.memdesc<256x64xf16, #shared, #ttg.shared_memory, mutable>
      ttg.local_store %27, %36 : tensor<256x64xf16, #blocked1> -> !ttg.memdesc<256x64xf16, #shared, #ttg.shared_memory, mutable>
      %37 = ttg.memdesc_index %22[%35] : !ttg.memdesc<1x64x256xf16, #shared1, #ttg.shared_memory, mutable> -> !ttg.memdesc<64x256xf16, #shared1, #ttg.shared_memory, mutable>
      ttg.local_store %29, %37 : tensor<64x256xf16, #blocked> -> !ttg.memdesc<64x256xf16, #shared1, #ttg.shared_memory, mutable>
      %38 = arith.cmpi eq, %arg4, %c63_i32: i32
      %39 = scf.if %38 -> tensor<256x256xf32, #mma> {
        %40 = arith.addf %32, %cst_2: tensor<256x256xf32, #mma>
        scf.yield %40: tensor<256x256xf32, #mma>
      } else {
        scf.yield %32: tensor<256x256xf32, #mma>
      }
      scf.yield %39, %26, %28, %35, %36, %37 : tensor<256x256xf32, #mma>, tensor<256x64x!tt.ptr<f16>, #blocked1>, tensor<64x256x!tt.ptr<f16>, #blocked>, i32, !ttg.memdesc<256x64xf16, #shared, #ttg.shared_memory, mutable>, !ttg.memdesc<64x256xf16, #shared1, #ttg.shared_memory, mutable>
    }
    ttg.local_dealloc %21 : !ttg.memdesc<1x256x64xf16, #shared, #ttg.shared_memory, mutable>
    ttg.local_dealloc %22 : !ttg.memdesc<1x64x256xf16, #shared1, #ttg.shared_memory, mutable>
    tt.return
  }
}

// -----
// CHECK-LABEL: pingpong_reject_small_three_load
// CHECK-COUNT-2: local_load
// CHECK-NOT: setprio
// CHECK-NOT: barrier


#blocked = #ttg.blocked<{sizePerThread = [8, 1], threadsPerWarp = [8, 8], warpsPerCTA = [1, 4], order = [0, 1]}>
#blocked1 = #ttg.blocked<{sizePerThread = [1, 8], threadsPerWarp = [8, 8], warpsPerCTA = [4, 1], order = [1, 0]}>
#mma = #ttg.amd_mfma<{version = 3, warpsPerCTA = [2, 2], instrShape = [16, 16, 16], isTransposed = true}>
#shared = #ttg.swizzled_shared<{vec = 8, perPhase = 1, maxPhase = 8, order = [1, 0]}>
#shared1 = #ttg.swizzled_shared<{vec = 8, perPhase = 1, maxPhase = 8, order = [0, 1]}>
module attributes {"ttg.num-ctas" = 1 : i32, "ttg.num-warps" = 4 : i32, ttg.target = "hip:gfx942", "ttg.threads-per-warp" = 64 : i32} {
  tt.func public @pingpong_reject_small_three_load(%arg0: !tt.ptr<f16> {tt.divisibility = 16 : i32, tt.pointer_range = 32 : i32}, %arg1: !tt.ptr<f16> {tt.divisibility = 16 : i32, tt.pointer_range = 32 : i32}, %arg2: !tt.ptr<f32> {tt.divisibility = 16 : i32, tt.pointer_range = 32 : i32}, %arg3: i32 {tt.divisibility = 16 : i32}, %arg4: i32 {tt.divisibility = 16 : i32}) {
    %cst = arith.constant dense<0.000000e+00> : tensor<128x128xf32, #mma>
    %c1_i32 = arith.constant 1 : i32
    %cst_0 = arith.constant dense<64> : tensor<64x128xi32, #blocked>
    %cst_1 = arith.constant dense<64> : tensor<128x64xi32, #blocked1>
    %cst_2 = arith.constant dense<1.000000e+00> : tensor<128x64xf16, #ttg.dot_op<{opIdx = 0, parent = #mma, kWidth = 8}>>
    %c0_i32 = arith.constant 0 : i32
    %c64_i32 = arith.constant 64 : i32
    %0 = tt.splat %arg0 : !tt.ptr<f16> -> tensor<128x1x!tt.ptr<f16>, #blocked1>
    %1 = tt.get_program_id x : i32
    %2 = tt.splat %1 : i32 -> tensor<128xi32, #ttg.slice<{dim = 1, parent = #blocked1}>>
    %3 = tt.make_range {end = 128 : i32, start = 0 : i32} : tensor<128xi32, #ttg.slice<{dim = 1, parent = #blocked1}>>
    %4 = arith.addi %2, %3 : tensor<128xi32, #ttg.slice<{dim = 1, parent = #blocked1}>>
    %5 = tt.expand_dims %4 {axis = 1 : i32} : tensor<128xi32, #ttg.slice<{dim = 1, parent = #blocked1}>> -> tensor<128x1xi32, #blocked1>
    %6 = tt.splat %arg3 : i32 -> tensor<128x1xi32, #blocked1>
    %7 = arith.muli %5, %6 : tensor<128x1xi32, #blocked1>
    %8 = tt.addptr %0, %7 : tensor<128x1x!tt.ptr<f16>, #blocked1>, tensor<128x1xi32, #blocked1>
    %9 = tt.broadcast %8 : tensor<128x1x!tt.ptr<f16>, #blocked1> -> tensor<128x64x!tt.ptr<f16>, #blocked1>
    %10 = tt.make_range {end = 64 : i32, start = 0 : i32} : tensor<64xi32, #ttg.slice<{dim = 0, parent = #blocked1}>>
    %11 = tt.expand_dims %10 {axis = 0 : i32} : tensor<64xi32, #ttg.slice<{dim = 0, parent = #blocked1}>> -> tensor<1x64xi32, #blocked1>
    %12 = tt.broadcast %11 : tensor<1x64xi32, #blocked1> -> tensor<128x64xi32, #blocked1>
    %13 = tt.addptr %9, %12 : tensor<128x64x!tt.ptr<f16>, #blocked1>, tensor<128x64xi32, #blocked1>
    %14 = tt.splat %arg1 : !tt.ptr<f16> -> tensor<64x1x!tt.ptr<f16>, #blocked>
    %15 = tt.make_range {end = 64 : i32, start = 0 : i32} : tensor<64xi32, #ttg.slice<{dim = 1, parent = #blocked}>>
    %16 = tt.expand_dims %15 {axis = 1 : i32} : tensor<64xi32, #ttg.slice<{dim = 1, parent = #blocked}>> -> tensor<64x1xi32, #blocked>
    %17 = tt.addptr %14, %16 : tensor<64x1x!tt.ptr<f16>, #blocked>, tensor<64x1xi32, #blocked>
    %18 = tt.broadcast %17 : tensor<64x1x!tt.ptr<f16>, #blocked> -> tensor<64x128x!tt.ptr<f16>, #blocked>
    %19 = tt.splat %arg4 : i32 -> tensor<64x128xi32, #blocked>
    %20 = tt.addptr %18, %19 : tensor<64x128x!tt.ptr<f16>, #blocked>, tensor<64x128xi32, #blocked>
    %21 = ttg.local_alloc  : () -> !ttg.memdesc<1x128x64xf16, #shared, #ttg.shared_memory, mutable>
    %22 = ttg.local_alloc  : () -> !ttg.memdesc<1x64x128xf16, #shared1, #ttg.shared_memory, mutable>
    %23 = ttg.memdesc_index %21[%c0_i32] : !ttg.memdesc<1x128x64xf16, #shared, #ttg.shared_memory, mutable> -> !ttg.memdesc<128x64xf16, #shared, #ttg.shared_memory, mutable>
    %24 = ttg.memdesc_index %22[%c0_i32] : !ttg.memdesc<1x64x128xf16, #shared1, #ttg.shared_memory, mutable> -> !ttg.memdesc<64x128xf16, #shared1, #ttg.shared_memory, mutable>
    %25 = tt.splat %arg2 : !tt.ptr<f32> -> tensor<128x1x!tt.ptr<f32>, #mma>
    %26 = tt.broadcast %25 : tensor<128x1x!tt.ptr<f32>, #mma> -> tensor<128x128x!tt.ptr<f32>, #mma>
    %27 = tt.load %26: tensor<128x128x!tt.ptr<f32>, #mma>
    %28:6 = scf.for %arg5 = %c0_i32 to %c64_i32 step %c1_i32 iter_args(%arg6 = %cst, %arg7 = %13, %arg8 = %20, %arg9 = %c0_i32, %arg10 = %23, %arg11 = %24) -> (tensor<128x128xf32, #mma>, tensor<128x64x!tt.ptr<f16>, #blocked1>, tensor<64x128x!tt.ptr<f16>, #blocked>, i32, !ttg.memdesc<128x64xf16, #shared, #ttg.shared_memory, mutable>, !ttg.memdesc<64x128xf16, #shared1, #ttg.shared_memory, mutable>)  : i32 {
      %29 = tt.addptr %arg7, %cst_1 : tensor<128x64x!tt.ptr<f16>, #blocked1>, tensor<128x64xi32, #blocked1>
      %30 = tt.load %29 : tensor<128x64x!tt.ptr<f16>, #blocked1>
      %31 = tt.addptr %arg8, %cst_0 : tensor<64x128x!tt.ptr<f16>, #blocked>, tensor<64x128xi32, #blocked>
      %32 = tt.load %31 : tensor<64x128x!tt.ptr<f16>, #blocked>
      %33 = ttg.local_load %arg10 : !ttg.memdesc<128x64xf16, #shared, #ttg.shared_memory, mutable> -> tensor<128x64xf16, #ttg.dot_op<{opIdx = 0, parent = #mma, kWidth = 8}>>
      %34 = ttg.local_load %arg11 : !ttg.memdesc<64x128xf16, #shared1, #ttg.shared_memory, mutable> -> tensor<64x128xf16, #ttg.dot_op<{opIdx = 1, parent = #mma, kWidth = 8}>>
      %35 = tt.dot %33, %34, %arg6 : tensor<128x64xf16, #ttg.dot_op<{opIdx = 0, parent = #mma, kWidth = 8}>> * tensor<64x128xf16, #ttg.dot_op<{opIdx = 1, parent = #mma, kWidth = 8}>> -> tensor<128x128xf32, #mma>
      %36 = ttg.local_alloc  : () -> !ttg.memdesc<1x128x128xf32, #shared, #ttg.shared_memory, mutable>
      %37 = ttg.memdesc_index %36[%c0_i32] : !ttg.memdesc<1x128x128xf32, #shared, #ttg.shared_memory, mutable> -> !ttg.memdesc<128x128xf32, #shared, #ttg.shared_memory, mutable>
      ttg.local_store %27, %37 : tensor<128x128xf32, #mma> -> !ttg.memdesc<128x128xf32, #shared, #ttg.shared_memory, mutable>
      %38 = ttg.local_load %37 : !ttg.memdesc<128x128xf32, #shared, #ttg.shared_memory, mutable> -> tensor<128x128xf32, #mma>
      %39 = arith.addf %35, %38: tensor<128x128xf32, #mma>
      %40 = arith.addi %arg9, %c1_i32 : i32
      %41 = arith.cmpi slt, %40, %c1_i32 : i32
      %42 = arith.select %41, %40, %c0_i32 : i32
      %43 = ttg.memdesc_index %21[%42] : !ttg.memdesc<1x128x64xf16, #shared, #ttg.shared_memory, mutable> -> !ttg.memdesc<128x64xf16, #shared, #ttg.shared_memory, mutable>
      ttg.local_store %30, %43 : tensor<128x64xf16, #blocked1> -> !ttg.memdesc<128x64xf16, #shared, #ttg.shared_memory, mutable>
      %44 = ttg.memdesc_index %22[%42] : !ttg.memdesc<1x64x128xf16, #shared1, #ttg.shared_memory, mutable> -> !ttg.memdesc<64x128xf16, #shared1, #ttg.shared_memory, mutable>
      ttg.local_store %32, %44 : tensor<64x128xf16, #blocked> -> !ttg.memdesc<64x128xf16, #shared1, #ttg.shared_memory, mutable>
      scf.yield %39, %29, %31, %42, %43, %44: tensor<128x128xf32, #mma>, tensor<128x64x!tt.ptr<f16>, #blocked1>, tensor<64x128x!tt.ptr<f16>, #blocked>, i32, !ttg.memdesc<128x64xf16, #shared, #ttg.shared_memory, mutable>, !ttg.memdesc<64x128xf16, #shared1, #ttg.shared_memory, mutable>
    }
    ttg.local_dealloc %21 : !ttg.memdesc<1x128x64xf16, #shared, #ttg.shared_memory, mutable>
    ttg.local_dealloc %22 : !ttg.memdesc<1x64x128xf16, #shared1, #ttg.shared_memory, mutable>
    tt.return
  }
}


// -----
// CHECK-LABEL: pingpong_small_persistent_epilogue_load
// CHECK: ttg.local_load
// CHECK: rocdl.s.setprio 1
// CHECK: tt.load
// CHECK: rocdl.sched.barrier
// CHECK: ttg.local_load
// CHECK: rocdl.s.setprio 0
// CHECK: tt.load
// CHECK: rocdl.sched.barrier
// CHECK: rocdl.s.setprio 1
// CHECK: tt.dot
// CHECK: rocdl.s.setprio 0

#blocked = #ttg.blocked<{sizePerThread = [8, 1], threadsPerWarp = [8, 8], warpsPerCTA = [1, 4], order = [0, 1]}>
#blocked1 = #ttg.blocked<{sizePerThread = [1, 8], threadsPerWarp = [8, 8], warpsPerCTA = [4, 1], order = [1, 0]}>
#mma = #ttg.amd_mfma<{version = 3, warpsPerCTA = [2, 2], instrShape = [16, 16, 16], isTransposed = true}>
#shared = #ttg.swizzled_shared<{vec = 8, perPhase = 1, maxPhase = 8, order = [1, 0]}>
#shared1 = #ttg.swizzled_shared<{vec = 8, perPhase = 1, maxPhase = 8, order = [0, 1]}>
module attributes {"ttg.num-ctas" = 1 : i32, "ttg.num-warps" = 4 : i32, ttg.target = "hip:gfx942", "ttg.threads-per-warp" = 64 : i32} {
  tt.func public @pingpong_small_persistent_epilogue_load(%arg0: !tt.ptr<f16> {tt.divisibility = 16 : i32, tt.pointer_range = 32 : i32}, %arg1: !tt.ptr<f16> {tt.divisibility = 16 : i32, tt.pointer_range = 32 : i32}, %arg2: !tt.ptr<f32> {tt.divisibility = 16 : i32, tt.pointer_range = 32 : i32}, %arg3: i32 {tt.divisibility = 16 : i32}, %arg4: i32 {tt.divisibility = 16 : i32}) {
    %cst = arith.constant dense<0.000000e+00> : tensor<128x128xf32, #mma>
    %c1_i32 = arith.constant 1 : i32
    %cst_0 = arith.constant dense<64> : tensor<64x128xi32, #blocked>
    %cst_1 = arith.constant dense<64> : tensor<128x64xi32, #blocked1>
    %cst_2 = arith.constant dense<1.000000e+00> : tensor<128x64xf16, #ttg.dot_op<{opIdx = 0, parent = #mma, kWidth = 8}>>
    %c0_i32 = arith.constant 0 : i32
    %c63_i32 = arith.constant 63 : i32
    %c64_i32 = arith.constant 64 : i32
    %0 = tt.splat %arg0 : !tt.ptr<f16> -> tensor<128x1x!tt.ptr<f16>, #blocked1>
    %1 = tt.get_program_id x : i32
    %2 = tt.splat %1 : i32 -> tensor<128xi32, #ttg.slice<{dim = 1, parent = #blocked1}>>
    %3 = tt.make_range {end = 128 : i32, start = 0 : i32} : tensor<128xi32, #ttg.slice<{dim = 1, parent = #blocked1}>>
    %4 = arith.addi %2, %3 : tensor<128xi32, #ttg.slice<{dim = 1, parent = #blocked1}>>
    %5 = tt.expand_dims %4 {axis = 1 : i32} : tensor<128xi32, #ttg.slice<{dim = 1, parent = #blocked1}>> -> tensor<128x1xi32, #blocked1>
    %6 = tt.splat %arg3 : i32 -> tensor<128x1xi32, #blocked1>
    %7 = arith.muli %5, %6 : tensor<128x1xi32, #blocked1>
    %8 = tt.addptr %0, %7 : tensor<128x1x!tt.ptr<f16>, #blocked1>, tensor<128x1xi32, #blocked1>
    %9 = tt.broadcast %8 : tensor<128x1x!tt.ptr<f16>, #blocked1> -> tensor<128x64x!tt.ptr<f16>, #blocked1>
    %10 = tt.make_range {end = 64 : i32, start = 0 : i32} : tensor<64xi32, #ttg.slice<{dim = 0, parent = #blocked1}>>
    %11 = tt.expand_dims %10 {axis = 0 : i32} : tensor<64xi32, #ttg.slice<{dim = 0, parent = #blocked1}>> -> tensor<1x64xi32, #blocked1>
    %12 = tt.broadcast %11 : tensor<1x64xi32, #blocked1> -> tensor<128x64xi32, #blocked1>
    %13 = tt.addptr %9, %12 : tensor<128x64x!tt.ptr<f16>, #blocked1>, tensor<128x64xi32, #blocked1>
    %14 = tt.splat %arg1 : !tt.ptr<f16> -> tensor<64x1x!tt.ptr<f16>, #blocked>
    %15 = tt.make_range {end = 64 : i32, start = 0 : i32} : tensor<64xi32, #ttg.slice<{dim = 1, parent = #blocked}>>
    %16 = tt.expand_dims %15 {axis = 1 : i32} : tensor<64xi32, #ttg.slice<{dim = 1, parent = #blocked}>> -> tensor<64x1xi32, #blocked>
    %17 = tt.addptr %14, %16 : tensor<64x1x!tt.ptr<f16>, #blocked>, tensor<64x1xi32, #blocked>
    %18 = tt.broadcast %17 : tensor<64x1x!tt.ptr<f16>, #blocked> -> tensor<64x128x!tt.ptr<f16>, #blocked>
    %19 = tt.splat %arg4 : i32 -> tensor<64x128xi32, #blocked>
    %20 = tt.addptr %18, %19 : tensor<64x128x!tt.ptr<f16>, #blocked>, tensor<64x128xi32, #blocked>
    %21 = ttg.local_alloc  : () -> !ttg.memdesc<1x128x64xf16, #shared, #ttg.shared_memory, mutable>
    %22 = ttg.local_alloc  : () -> !ttg.memdesc<1x64x128xf16, #shared1, #ttg.shared_memory, mutable>
    %23 = ttg.memdesc_index %21[%c0_i32] : !ttg.memdesc<1x128x64xf16, #shared, #ttg.shared_memory, mutable> -> !ttg.memdesc<128x64xf16, #shared, #ttg.shared_memory, mutable>
    %24 = ttg.memdesc_index %22[%c0_i32] : !ttg.memdesc<1x64x128xf16, #shared1, #ttg.shared_memory, mutable> -> !ttg.memdesc<64x128xf16, #shared1, #ttg.shared_memory, mutable>
    %25 = tt.splat %arg2 : !tt.ptr<f32> -> tensor<128x1x!tt.ptr<f32>, #mma>
    %26 = tt.broadcast %25 : tensor<128x1x!tt.ptr<f32>, #mma> -> tensor<128x128x!tt.ptr<f32>, #mma>
    %27 = tt.load %26: tensor<128x128x!tt.ptr<f32>, #mma>
    %28:6 = scf.for %arg5 = %c0_i32 to %c64_i32 step %c1_i32 iter_args(%arg6 = %cst, %arg7 = %13, %arg8 = %20, %arg9 = %c0_i32, %arg10 = %23, %arg11 = %24) -> (tensor<128x128xf32, #mma>, tensor<128x64x!tt.ptr<f16>, #blocked1>, tensor<64x128x!tt.ptr<f16>, #blocked>, i32, !ttg.memdesc<128x64xf16, #shared, #ttg.shared_memory, mutable>, !ttg.memdesc<64x128xf16, #shared1, #ttg.shared_memory, mutable>)  : i32 {
      %29 = arith.cmpi eq, %arg5, %c0_i32: i32
      %30 = scf.if %29 -> i32 {
        scf.yield %c0_i32 : i32
      } else {
        scf.yield %arg5 : i32
      }
      %31 = tt.addptr %arg7, %cst_1 : tensor<128x64x!tt.ptr<f16>, #blocked1>, tensor<128x64xi32, #blocked1>
      %32 = tt.load %31 : tensor<128x64x!tt.ptr<f16>, #blocked1>
      %33 = tt.addptr %arg8, %cst_0 : tensor<64x128x!tt.ptr<f16>, #blocked>, tensor<64x128xi32, #blocked>
      %34 = tt.load %33 : tensor<64x128x!tt.ptr<f16>, #blocked>
      %35 = ttg.local_load %arg10 : !ttg.memdesc<128x64xf16, #shared, #ttg.shared_memory, mutable> -> tensor<128x64xf16, #ttg.dot_op<{opIdx = 0, parent = #mma, kWidth = 8}>>
      %36 = ttg.local_load %arg11 : !ttg.memdesc<64x128xf16, #shared1, #ttg.shared_memory, mutable> -> tensor<64x128xf16, #ttg.dot_op<{opIdx = 1, parent = #mma, kWidth = 8}>>
      %37 = tt.dot %35, %36, %arg6 : tensor<128x64xf16, #ttg.dot_op<{opIdx = 0, parent = #mma, kWidth = 8}>> * tensor<64x128xf16, #ttg.dot_op<{opIdx = 1, parent = #mma, kWidth = 8}>> -> tensor<128x128xf32, #mma>
      %38 = arith.cmpi eq, %30, %c63_i32: i32
      %39 = scf.if %38 -> tensor<128x128xf32, #mma> {
        %40 = ttg.local_alloc  : () -> !ttg.memdesc<1x128x128xf32, #shared, #ttg.shared_memory, mutable>
        %41 = ttg.memdesc_index %40[%c0_i32] : !ttg.memdesc<1x128x128xf32, #shared, #ttg.shared_memory, mutable> -> !ttg.memdesc<128x128xf32, #shared, #ttg.shared_memory, mutable>
        ttg.local_store %27, %41 : tensor<128x128xf32, #mma> -> !ttg.memdesc<128x128xf32, #shared, #ttg.shared_memory, mutable>
        %42 = ttg.local_load %41 : !ttg.memdesc<128x128xf32, #shared, #ttg.shared_memory, mutable> -> tensor<128x128xf32, #mma>
        %43 = arith.addf %37, %42: tensor<128x128xf32, #mma>
        scf.yield %43 : tensor<128x128xf32, #mma>
      } else {
        scf.yield %37 : tensor<128x128xf32, #mma>
      }
      %44 = arith.addi %arg9, %c1_i32 : i32
      %45 = arith.cmpi slt, %44, %c1_i32 : i32
      %46 = arith.select %45, %44, %c0_i32 : i32
      %47 = ttg.memdesc_index %21[%46] : !ttg.memdesc<1x128x64xf16, #shared, #ttg.shared_memory, mutable> -> !ttg.memdesc<128x64xf16, #shared, #ttg.shared_memory, mutable>
      ttg.local_store %32, %47 : tensor<128x64xf16, #blocked1> -> !ttg.memdesc<128x64xf16, #shared, #ttg.shared_memory, mutable>
      %48 = ttg.memdesc_index %22[%46] : !ttg.memdesc<1x64x128xf16, #shared1, #ttg.shared_memory, mutable> -> !ttg.memdesc<64x128xf16, #shared1, #ttg.shared_memory, mutable>
      ttg.local_store %34, %48 : tensor<64x128xf16, #blocked> -> !ttg.memdesc<64x128xf16, #shared1, #ttg.shared_memory, mutable>
      scf.yield %39, %31, %33, %46, %47, %48: tensor<128x128xf32, #mma>, tensor<128x64x!tt.ptr<f16>, #blocked1>, tensor<64x128x!tt.ptr<f16>, #blocked>, i32, !ttg.memdesc<128x64xf16, #shared, #ttg.shared_memory, mutable>, !ttg.memdesc<64x128xf16, #shared1, #ttg.shared_memory, mutable>
    }
    ttg.local_dealloc %21 : !ttg.memdesc<1x128x64xf16, #shared, #ttg.shared_memory, mutable>
    ttg.local_dealloc %22 : !ttg.memdesc<1x64x128xf16, #shared1, #ttg.shared_memory, mutable>
    tt.return
  }
}

// -----
// CHECK-LABEL: pingpong_medium_persistent_epilogue_load
// CHECK: gpu.barrier
// CHECK: %[[IDX:.+]] = rocdl.workitem.id.x
// CHECK: %[[XDIV:.+]] = arith.divsi %[[IDX]]
// CHECK: %[[WARPLOW:.+]] = arith.cmpi eq, %[[XDIV]]
// CHECK: %[[WARPHIGH:.+]] = arith.cmpi ne, %[[XDIV]]
// CHECK: amdg.cond_barrier %[[WARPHIGH]]
// CHECK: scf.for

// CHECK: %[[SLICEA0:.+]] = ttg.local_load
// CHECK: %[[SLICEB0:.+]] = ttg.local_load
// CHECK: rocdl.sched.barrier 0
// CHECK: tt.load
// CHECK: rocdl.sched.barrier 0
// CHECK: %[[SLICEA1:.+]] = ttg.local_load
// CHECK: %[[SLICEB1:.+]] = ttg.local_load
// CHECK: rocdl.sched.barrier 0
// CHECK: tt.load
// CHECK: rocdl.s.barrier
// CHECK: rocdl.sched.barrier 0
// CHECK: rocdl.s.setprio 1
// CHECK: %[[DOT0:.+]] = tt.dot %[[SLICEA0]], %[[SLICEB0]]
// CHECK: rocdl.s.setprio 0
// CHECK: gpu.barrier
// CHECK: rocdl.sched.barrier 0
// CHECK: ttg.local_store
// CHECK: ttg.local_store
// CHECK: gpu.barrier
// CHECK: rocdl.sched.barrier 0
// CHECK: rocdl.s.setprio 1
// CHECK: %[[DOT1:.+]] = tt.dot %[[SLICEA1]], %[[SLICEB1]], %[[DOT0]]
// CHECK: rocdl.s.setprio 0
// CHECK: gpu.barrier
// CHECK: rocdl.sched.barrier 0
// CHECK: scf.yield
// CHECK: amdg.cond_barrier %[[WARPLOW]]

#blocked = #ttg.blocked<{sizePerThread = [1, 8], threadsPerWarp = [8, 8], warpsPerCTA = [8, 1], order = [1, 0]}>
#blocked1 = #ttg.blocked<{sizePerThread = [8, 1], threadsPerWarp = [8, 8], warpsPerCTA = [1, 8], order = [0, 1]}>
#mma = #ttg.amd_mfma<{version = 3, warpsPerCTA = [2, 4], instrShape = [16, 16, 16], isTransposed = true}>
#shared = #ttg.swizzled_shared<{vec = 4, perPhase = 1, maxPhase = 16, order = [1, 0]}>
#shared1 = #ttg.swizzled_shared<{vec = 4, perPhase = 1, maxPhase = 16, order = [0, 1]}>
module attributes {"ttg.num-ctas" = 1 : i32, "ttg.num-warps" = 8 : i32, ttg.target = "hip:gfx942", "ttg.threads-per-warp" = 64 : i32} {
  tt.func public @pingpong_medium_persistent_epilogue_load(%arg0: !tt.ptr<f16> {tt.divisibility = 16 : i32, tt.pointer_range = 32 : i32}, %arg1: !tt.ptr<f16> {tt.divisibility = 16 : i32, tt.pointer_range = 32 : i32}, %arg2: !tt.ptr<f32> {tt.divisibility = 16 : i32, tt.pointer_range = 32 : i32}, %arg3: i32 {tt.divisibility = 16 : i32}, %arg4: i32 {tt.divisibility = 16 : i32}) {
    %cst = arith.constant dense<0.000000e+00> : tensor<256x128xf32, #mma>
    %c1_i32 = arith.constant 1 : i32
    %cst_0 = arith.constant dense<64> : tensor<64x128xi32, #blocked>
    %cst_1 = arith.constant dense<64> : tensor<256x64xi32, #blocked1>
    %cst_2 = arith.constant dense<1.000000e+00> : tensor<256x64xf16, #ttg.dot_op<{opIdx = 0, parent = #mma, kWidth = 8}>>
    %c0_i32 = arith.constant 0 : i32
    %c63_i32 = arith.constant 63 : i32
    %c64_i32 = arith.constant 64 : i32
    %0 = tt.splat %arg0 : !tt.ptr<f16> -> tensor<256x1x!tt.ptr<f16>, #blocked1>
    %1 = tt.get_program_id x : i32
    %2 = tt.splat %1 : i32 -> tensor<256xi32, #ttg.slice<{dim = 1, parent = #blocked1}>>
    %3 = tt.make_range {end = 256 : i32, start = 0 : i32} : tensor<256xi32, #ttg.slice<{dim = 1, parent = #blocked1}>>
    %4 = arith.addi %2, %3 : tensor<256xi32, #ttg.slice<{dim = 1, parent = #blocked1}>>
    %5 = tt.expand_dims %4 {axis = 1 : i32} : tensor<256xi32, #ttg.slice<{dim = 1, parent = #blocked1}>> -> tensor<256x1xi32, #blocked1>
    %6 = tt.splat %arg3 : i32 -> tensor<256x1xi32, #blocked1>
    %7 = arith.muli %5, %6 : tensor<256x1xi32, #blocked1>
    %8 = tt.addptr %0, %7 : tensor<256x1x!tt.ptr<f16>, #blocked1>, tensor<256x1xi32, #blocked1>
    %9 = tt.broadcast %8 : tensor<256x1x!tt.ptr<f16>, #blocked1> -> tensor<256x64x!tt.ptr<f16>, #blocked1>
    %10 = tt.make_range {end = 64 : i32, start = 0 : i32} : tensor<64xi32, #ttg.slice<{dim = 0, parent = #blocked1}>>
    %11 = tt.expand_dims %10 {axis = 0 : i32} : tensor<64xi32, #ttg.slice<{dim = 0, parent = #blocked1}>> -> tensor<1x64xi32, #blocked1>
    %12 = tt.broadcast %11 : tensor<1x64xi32, #blocked1> -> tensor<256x64xi32, #blocked1>
    %13 = tt.addptr %9, %12 : tensor<256x64x!tt.ptr<f16>, #blocked1>, tensor<256x64xi32, #blocked1>
    %14 = tt.splat %arg1 : !tt.ptr<f16> -> tensor<64x1x!tt.ptr<f16>, #blocked>
    %15 = tt.make_range {end = 64 : i32, start = 0 : i32} : tensor<64xi32, #ttg.slice<{dim = 1, parent = #blocked}>>
    %16 = tt.expand_dims %15 {axis = 1 : i32} : tensor<64xi32, #ttg.slice<{dim = 1, parent = #blocked}>> -> tensor<64x1xi32, #blocked>
    %17 = tt.addptr %14, %16 : tensor<64x1x!tt.ptr<f16>, #blocked>, tensor<64x1xi32, #blocked>
    %18 = tt.broadcast %17 : tensor<64x1x!tt.ptr<f16>, #blocked> -> tensor<64x128x!tt.ptr<f16>, #blocked>
    %19 = tt.splat %arg4 : i32 -> tensor<64x128xi32, #blocked>
    %20 = tt.addptr %18, %19 : tensor<64x128x!tt.ptr<f16>, #blocked>, tensor<64x128xi32, #blocked>
    %21 = ttg.local_alloc  : () -> !ttg.memdesc<1x256x64xf16, #shared, #ttg.shared_memory, mutable>
    %22 = ttg.local_alloc  : () -> !ttg.memdesc<1x64x128xf16, #shared1, #ttg.shared_memory, mutable>
    %23 = ttg.memdesc_index %21[%c0_i32] : !ttg.memdesc<1x256x64xf16, #shared, #ttg.shared_memory, mutable> -> !ttg.memdesc<256x64xf16, #shared, #ttg.shared_memory, mutable>
    %24 = ttg.memdesc_index %22[%c0_i32] : !ttg.memdesc<1x64x128xf16, #shared1, #ttg.shared_memory, mutable> -> !ttg.memdesc<64x128xf16, #shared1, #ttg.shared_memory, mutable>
    %25 = tt.splat %arg2 : !tt.ptr<f32> -> tensor<256x1x!tt.ptr<f32>, #mma>
    %26 = tt.broadcast %25 : tensor<256x1x!tt.ptr<f32>, #mma> -> tensor<256x128x!tt.ptr<f32>, #mma>
    %27 = tt.load %26: tensor<256x128x!tt.ptr<f32>, #mma>
    %28:6 = scf.for %arg5 = %c0_i32 to %c64_i32 step %c1_i32 iter_args(%arg6 = %cst, %arg7 = %13, %arg8 = %20, %arg9 = %c0_i32, %arg10 = %23, %arg11 = %24) -> (tensor<256x128xf32, #mma>, tensor<256x64x!tt.ptr<f16>, #blocked1>, tensor<64x128x!tt.ptr<f16>, #blocked>, i32, !ttg.memdesc<256x64xf16, #shared, #ttg.shared_memory, mutable>, !ttg.memdesc<64x128xf16, #shared1, #ttg.shared_memory, mutable>)  : i32 {
      %29 = arith.cmpi eq, %arg5, %c0_i32: i32
      %30 = scf.if %29 -> i32 {
        scf.yield %c0_i32 : i32
      } else {
        scf.yield %arg5 : i32
      }
      %31 = tt.addptr %arg7, %cst_1 : tensor<256x64x!tt.ptr<f16>, #blocked1>, tensor<256x64xi32, #blocked1>
      %32 = tt.load %31 : tensor<256x64x!tt.ptr<f16>, #blocked1>
      %33 = tt.addptr %arg8, %cst_0 : tensor<64x128x!tt.ptr<f16>, #blocked>, tensor<64x128xi32, #blocked>
      %34 = tt.load %33 : tensor<64x128x!tt.ptr<f16>, #blocked>
      %35 = ttg.local_load %arg10 : !ttg.memdesc<256x64xf16, #shared, #ttg.shared_memory, mutable> -> tensor<256x64xf16, #ttg.dot_op<{opIdx = 0, parent = #mma, kWidth = 8}>>
      %36 = ttg.local_load %arg11 : !ttg.memdesc<64x128xf16, #shared1, #ttg.shared_memory, mutable> -> tensor<64x128xf16, #ttg.dot_op<{opIdx = 1, parent = #mma, kWidth = 8}>>
      %37 = tt.dot %35, %36, %arg6 : tensor<256x64xf16, #ttg.dot_op<{opIdx = 0, parent = #mma, kWidth = 8}>> * tensor<64x128xf16, #ttg.dot_op<{opIdx = 1, parent = #mma, kWidth = 8}>> -> tensor<256x128xf32, #mma>
      %38 = arith.cmpi eq, %30, %c63_i32: i32
      %39 = scf.if %38 -> tensor<256x128xf32, #mma> {
        %40 = ttg.local_alloc  : () -> !ttg.memdesc<1x256x128xf32, #shared, #ttg.shared_memory, mutable>
        %41 = ttg.memdesc_index %40[%c0_i32] : !ttg.memdesc<1x256x128xf32, #shared, #ttg.shared_memory, mutable> -> !ttg.memdesc<256x128xf32, #shared, #ttg.shared_memory, mutable>
        ttg.local_store %27, %41 : tensor<256x128xf32, #mma> -> !ttg.memdesc<256x128xf32, #shared, #ttg.shared_memory, mutable>
        %42 = ttg.local_load %41 : !ttg.memdesc<256x128xf32, #shared, #ttg.shared_memory, mutable> -> tensor<256x128xf32, #mma>
        %43 = arith.addf %37, %42: tensor<256x128xf32, #mma>
        scf.yield %43 : tensor<256x128xf32, #mma>
      } else {
        scf.yield %37 : tensor<256x128xf32, #mma>
      }
      %44 = arith.addi %arg9, %c1_i32 : i32
      %45 = arith.cmpi slt, %44, %c1_i32 : i32
      %46 = arith.select %45, %44, %c0_i32 : i32
      %47 = ttg.memdesc_index %21[%46] : !ttg.memdesc<1x256x64xf16, #shared, #ttg.shared_memory, mutable> -> !ttg.memdesc<256x64xf16, #shared, #ttg.shared_memory, mutable>
      ttg.local_store %32, %47 : tensor<256x64xf16, #blocked1> -> !ttg.memdesc<256x64xf16, #shared, #ttg.shared_memory, mutable>
      %48 = ttg.memdesc_index %22[%46] : !ttg.memdesc<1x64x128xf16, #shared1, #ttg.shared_memory, mutable> -> !ttg.memdesc<64x128xf16, #shared1, #ttg.shared_memory, mutable>
      ttg.local_store %34, %48 : tensor<64x128xf16, #blocked> -> !ttg.memdesc<64x128xf16, #shared1, #ttg.shared_memory, mutable>
      scf.yield %39, %31, %33, %46, %47, %48: tensor<256x128xf32, #mma>, tensor<256x64x!tt.ptr<f16>, #blocked1>, tensor<64x128x!tt.ptr<f16>, #blocked>, i32, !ttg.memdesc<256x64xf16, #shared, #ttg.shared_memory, mutable>, !ttg.memdesc<64x128xf16, #shared1, #ttg.shared_memory, mutable>
    }
    ttg.local_dealloc %21 : !ttg.memdesc<1x256x64xf16, #shared, #ttg.shared_memory, mutable>
    ttg.local_dealloc %22 : !ttg.memdesc<1x64x128xf16, #shared1, #ttg.shared_memory, mutable>
    tt.return
  }
}


// -----
// CHECK-LABEL: pingpong_large_persistent_epilogue_load
// CHECK: gpu.barrier
// CHECK: %[[IDX:.+]] = rocdl.workitem.id.x
// CHECK: %[[XDIV:.+]] = arith.divsi %[[IDX]]
// CHECK: %[[WARPLOW:.+]] = arith.cmpi eq, %[[XDIV]]
// CHECK: %[[WARPHIGH:.+]] = arith.cmpi ne, %[[XDIV]]
// CHECK: amdg.cond_barrier %[[WARPHIGH]]
// CHECK: scf.for
// CHECK: tt.load
// CHECK: %[[SLICEA0:.+]] = ttg.local_load
// CHECK: %[[SLICEB0:.+]] = ttg.local_load
// CHECK: gpu.barrier
// CHECK: rocdl.sched.barrier 0
// CHECK: rocdl.s.setprio 1
// CHECK: %[[DOT0:.+]] = tt.dot %[[SLICEA0]], %[[SLICEB0]]
// CHECK: rocdl.s.setprio 0
// CHECK: gpu.barrier
// CHECK: rocdl.sched.barrier 0
// CHECK: tt.load
// CHECK: %[[SLICEA1:.+]] = ttg.local_load
// CHECK: %[[SLICEB1:.+]] = ttg.local_load
// CHECK: gpu.barrier
// CHECK: rocdl.sched.barrier 0
// CHECK: rocdl.s.setprio 1
// CHECK: %[[DOT1:.+]] = tt.dot %[[SLICEA1]], %[[SLICEB1]], %[[DOT0]]
// CHECK: rocdl.s.setprio 0
// CHECK: gpu.barrier
// CHECK: rocdl.sched.barrier 0
// CHECK: %[[SLICEA2:.+]] = ttg.local_load
// CHECK: %[[SLICEB2:.+]] = ttg.local_load
// CHECK: %[[SLICEA3:.+]] = ttg.local_load
// CHECK: %[[SLICEB3:.+]] = ttg.local_load
// CHECK: gpu.barrier
// CHECK: rocdl.sched.barrier 0
// CHECK: rocdl.s.setprio 1
// CHECK: %[[DOT2:.+]] = tt.dot %[[SLICEA2]], %[[SLICEB2]], %[[DOT1]]
// CHECK: rocdl.s.setprio 0
// CHECK: gpu.barrier
// CHECK: rocdl.sched.barrier 0
// CHECK: ttg.local_store
// CHECK: ttg.local_store
// CHECK: gpu.barrier
// CHECK: rocdl.sched.barrier 0
// CHECK: rocdl.s.setprio 1
// CHECK: tt.dot %[[SLICEA3]], %[[SLICEB3]], %[[DOT2]]
// CHECK: rocdl.s.setprio 0
// CHECK: gpu.barrier
// CHECK: rocdl.sched.barrier 0
// CHECK: scf.yield
// CHECK: amdg.cond_barrier %[[WARPLOW]]

#blocked = #ttg.blocked<{sizePerThread = [1, 8], threadsPerWarp = [8, 8], warpsPerCTA = [8, 1], order = [1, 0]}>
#blocked1 = #ttg.blocked<{sizePerThread = [8, 1], threadsPerWarp = [8, 8], warpsPerCTA = [1, 8], order = [0, 1]}>
#mma = #ttg.amd_mfma<{version = 3, warpsPerCTA = [2, 4], instrShape = [16, 16, 16], isTransposed = true}>
#shared = #ttg.swizzled_shared<{vec = 4, perPhase = 1, maxPhase = 16, order = [1, 0]}>
#shared1 = #ttg.swizzled_shared<{vec = 4, perPhase = 1, maxPhase = 16, order = [0, 1]}>
module attributes {"ttg.num-ctas" = 1 : i32, "ttg.num-warps" = 8 : i32, ttg.target = "hip:gfx942", "ttg.threads-per-warp" = 64 : i32} {
  tt.func public @pingpong_large_persistent_epilogue_load(%arg0: !tt.ptr<f16> {tt.divisibility = 16 : i32, tt.pointer_range = 32 : i32}, %arg1: !tt.ptr<f16> {tt.divisibility = 16 : i32, tt.pointer_range = 32 : i32}, %arg2: !tt.ptr<f32> {tt.divisibility = 16 : i32, tt.pointer_range = 32 : i32}, %arg3: i32 {tt.divisibility = 16 : i32}, %arg4: i32 {tt.divisibility = 16 : i32}) {
    %cst = arith.constant dense<0.000000e+00> : tensor<256x256xf32, #mma>
    %c1_i32 = arith.constant 1 : i32
    %cst_0 = arith.constant dense<64> : tensor<64x256xi32, #blocked>
    %cst_1 = arith.constant dense<64> : tensor<256x64xi32, #blocked1>
    %cst_2 = arith.constant dense<1.000000e+00> : tensor<256x64xf16, #ttg.dot_op<{opIdx = 0, parent = #mma, kWidth = 4}>>
    %c0_i32 = arith.constant 0 : i32
    %c63_i32 = arith.constant 63 : i32
    %c64_i32 = arith.constant 64 : i32
    %0 = tt.splat %arg0 : !tt.ptr<f16> -> tensor<256x1x!tt.ptr<f16>, #blocked1>
    %1 = tt.get_program_id x : i32
    %2 = tt.splat %1 : i32 -> tensor<256xi32, #ttg.slice<{dim = 1, parent = #blocked1}>>
    %3 = tt.make_range {end = 256 : i32, start = 0 : i32} : tensor<256xi32, #ttg.slice<{dim = 1, parent = #blocked1}>>
    %4 = arith.addi %2, %3 : tensor<256xi32, #ttg.slice<{dim = 1, parent = #blocked1}>>
    %5 = tt.expand_dims %4 {axis = 1 : i32} : tensor<256xi32, #ttg.slice<{dim = 1, parent = #blocked1}>> -> tensor<256x1xi32, #blocked1>
    %6 = tt.splat %arg3 : i32 -> tensor<256x1xi32, #blocked1>
    %7 = arith.muli %5, %6 : tensor<256x1xi32, #blocked1>
    %8 = tt.addptr %0, %7 : tensor<256x1x!tt.ptr<f16>, #blocked1>, tensor<256x1xi32, #blocked1>
    %9 = tt.broadcast %8 : tensor<256x1x!tt.ptr<f16>, #blocked1> -> tensor<256x64x!tt.ptr<f16>, #blocked1>
    %10 = tt.make_range {end = 64 : i32, start = 0 : i32} : tensor<64xi32, #ttg.slice<{dim = 0, parent = #blocked1}>>
    %11 = tt.expand_dims %10 {axis = 0 : i32} : tensor<64xi32, #ttg.slice<{dim = 0, parent = #blocked1}>> -> tensor<1x64xi32, #blocked1>
    %12 = tt.broadcast %11 : tensor<1x64xi32, #blocked1> -> tensor<256x64xi32, #blocked1>
    %13 = tt.addptr %9, %12 : tensor<256x64x!tt.ptr<f16>, #blocked1>, tensor<256x64xi32, #blocked1>
    %14 = tt.splat %arg1 : !tt.ptr<f16> -> tensor<64x1x!tt.ptr<f16>, #blocked>
    %15 = tt.make_range {end = 64 : i32, start = 0 : i32} : tensor<64xi32, #ttg.slice<{dim = 1, parent = #blocked}>>
    %16 = tt.expand_dims %15 {axis = 1 : i32} : tensor<64xi32, #ttg.slice<{dim = 1, parent = #blocked}>> -> tensor<64x1xi32, #blocked>
    %17 = tt.addptr %14, %16 : tensor<64x1x!tt.ptr<f16>, #blocked>, tensor<64x1xi32, #blocked>
    %18 = tt.broadcast %17 : tensor<64x1x!tt.ptr<f16>, #blocked> -> tensor<64x256x!tt.ptr<f16>, #blocked>
    %19 = tt.splat %arg4 : i32 -> tensor<64x256xi32, #blocked>
    %20 = tt.addptr %18, %19 : tensor<64x256x!tt.ptr<f16>, #blocked>, tensor<64x256xi32, #blocked>
    %21 = ttg.local_alloc  : () -> !ttg.memdesc<1x256x64xf16, #shared, #ttg.shared_memory, mutable>
    %22 = ttg.local_alloc  : () -> !ttg.memdesc<1x64x256xf16, #shared1, #ttg.shared_memory, mutable>
    %23 = ttg.memdesc_index %21[%c0_i32] : !ttg.memdesc<1x256x64xf16, #shared, #ttg.shared_memory, mutable> -> !ttg.memdesc<256x64xf16, #shared, #ttg.shared_memory, mutable>
    %24 = ttg.memdesc_index %22[%c0_i32] : !ttg.memdesc<1x64x256xf16, #shared1, #ttg.shared_memory, mutable> -> !ttg.memdesc<64x256xf16, #shared1, #ttg.shared_memory, mutable>
    %25 = tt.splat %arg2 : !tt.ptr<f32> -> tensor<256x1x!tt.ptr<f32>, #mma>
    %26 = tt.broadcast %25 : tensor<256x1x!tt.ptr<f32>, #mma> -> tensor<256x256x!tt.ptr<f32>, #mma>
    %27 = tt.load %26: tensor<256x256x!tt.ptr<f32>, #mma>
    %28:6 = scf.for %arg5 = %c0_i32 to %c64_i32 step %c1_i32 iter_args(%arg6 = %cst, %arg7 = %13, %arg8 = %20, %arg9 = %c0_i32, %arg10 = %23, %arg11 = %24) -> (tensor<256x256xf32, #mma>, tensor<256x64x!tt.ptr<f16>, #blocked1>, tensor<64x256x!tt.ptr<f16>, #blocked>, i32, !ttg.memdesc<256x64xf16, #shared, #ttg.shared_memory, mutable>, !ttg.memdesc<64x256xf16, #shared1, #ttg.shared_memory, mutable>)  : i32 {
      %29 = arith.cmpi eq, %arg5, %c0_i32: i32
      %30 = scf.if %29 -> i32 {
        scf.yield %c0_i32 : i32
      } else {
        scf.yield %arg5 : i32
      }
      %31 = tt.addptr %arg7, %cst_1 : tensor<256x64x!tt.ptr<f16>, #blocked1>, tensor<256x64xi32, #blocked1>
      %32 = tt.load %31 : tensor<256x64x!tt.ptr<f16>, #blocked1>
      %33 = tt.addptr %arg8, %cst_0 : tensor<64x256x!tt.ptr<f16>, #blocked>, tensor<64x256xi32, #blocked>
      %34 = tt.load %33 : tensor<64x256x!tt.ptr<f16>, #blocked>
      %35 = ttg.local_load %arg10 : !ttg.memdesc<256x64xf16, #shared, #ttg.shared_memory, mutable> -> tensor<256x64xf16, #ttg.dot_op<{opIdx = 0, parent = #mma, kWidth = 4}>>
      %36 = ttg.local_load %arg11 : !ttg.memdesc<64x256xf16, #shared1, #ttg.shared_memory, mutable> -> tensor<64x256xf16, #ttg.dot_op<{opIdx = 1, parent = #mma, kWidth = 4}>>
      %37 = tt.dot %35, %36, %arg6 : tensor<256x64xf16, #ttg.dot_op<{opIdx = 0, parent = #mma, kWidth = 4}>> * tensor<64x256xf16, #ttg.dot_op<{opIdx = 1, parent = #mma, kWidth = 4}>> -> tensor<256x256xf32, #mma>
      %38 = arith.cmpi eq, %30, %c63_i32: i32
      %39 = scf.if %38 -> tensor<256x256xf32, #mma> {
        %40 = ttg.local_alloc  : () -> !ttg.memdesc<1x256x256xf32, #shared, #ttg.shared_memory, mutable>
        %41 = ttg.memdesc_index %40[%c0_i32] : !ttg.memdesc<1x256x256xf32, #shared, #ttg.shared_memory, mutable> -> !ttg.memdesc<256x256xf32, #shared, #ttg.shared_memory, mutable>
        ttg.local_store %27, %41 : tensor<256x256xf32, #mma> -> !ttg.memdesc<256x256xf32, #shared, #ttg.shared_memory, mutable>
        %42 = ttg.local_load %41 : !ttg.memdesc<256x256xf32, #shared, #ttg.shared_memory, mutable> -> tensor<256x256xf32, #mma>
        %43 = arith.addf %37, %42: tensor<256x256xf32, #mma>
        scf.yield %43 : tensor<256x256xf32, #mma>
      } else {
        scf.yield %37 : tensor<256x256xf32, #mma>
      }
      %44 = arith.addi %arg9, %c1_i32 : i32
      %45 = arith.cmpi slt, %44, %c1_i32 : i32
      %46 = arith.select %45, %44, %c0_i32 : i32
      %47 = ttg.memdesc_index %21[%46] : !ttg.memdesc<1x256x64xf16, #shared, #ttg.shared_memory, mutable> -> !ttg.memdesc<256x64xf16, #shared, #ttg.shared_memory, mutable>
      ttg.local_store %32, %47 : tensor<256x64xf16, #blocked1> -> !ttg.memdesc<256x64xf16, #shared, #ttg.shared_memory, mutable>
      %48 = ttg.memdesc_index %22[%46] : !ttg.memdesc<1x64x256xf16, #shared1, #ttg.shared_memory, mutable> -> !ttg.memdesc<64x256xf16, #shared1, #ttg.shared_memory, mutable>
      ttg.local_store %34, %48 : tensor<64x256xf16, #blocked> -> !ttg.memdesc<64x256xf16, #shared1, #ttg.shared_memory, mutable>
      scf.yield %39, %31, %33, %46, %47, %48: tensor<256x256xf32, #mma>, tensor<256x64x!tt.ptr<f16>, #blocked1>, tensor<64x256x!tt.ptr<f16>, #blocked>, i32, !ttg.memdesc<256x64xf16, #shared, #ttg.shared_memory, mutable>, !ttg.memdesc<64x256xf16, #shared1, #ttg.shared_memory, mutable>
    }
    ttg.local_dealloc %21 : !ttg.memdesc<1x256x64xf16, #shared, #ttg.shared_memory, mutable>
    ttg.local_dealloc %22 : !ttg.memdesc<1x64x256xf16, #shared1, #ttg.shared_memory, mutable>
    tt.return
  }
}

// -----
// CHECK-LABEL: pingpong_medium_else_reject
// CHECK-COUNT-2: local_load
// CHECK-NOT: setprio
// CHECK-NOT: barrier

#blocked = #ttg.blocked<{sizePerThread = [1, 8], threadsPerWarp = [8, 8], warpsPerCTA = [8, 1], order = [1, 0]}>
#blocked1 = #ttg.blocked<{sizePerThread = [8, 1], threadsPerWarp = [8, 8], warpsPerCTA = [1, 8], order = [0, 1]}>
#mma = #ttg.amd_mfma<{version = 3, warpsPerCTA = [2, 4], instrShape = [16, 16, 16], isTransposed = true}>
#shared = #ttg.swizzled_shared<{vec = 4, perPhase = 1, maxPhase = 16, order = [1, 0]}>
#shared1 = #ttg.swizzled_shared<{vec = 4, perPhase = 1, maxPhase = 16, order = [0, 1]}>
module attributes {"ttg.num-ctas" = 1 : i32, "ttg.num-warps" = 8 : i32, ttg.target = "hip:gfx942", "ttg.threads-per-warp" = 64 : i32} {
  tt.func public @pingpong_medium_else_reject(%arg0: !tt.ptr<f16> {tt.divisibility = 16 : i32, tt.pointer_range = 32 : i32}, %arg1: !tt.ptr<f16> {tt.divisibility = 16 : i32, tt.pointer_range = 32 : i32}, %arg2: !tt.ptr<f32> {tt.divisibility = 16 : i32, tt.pointer_range = 32 : i32}, %arg3: i32 {tt.divisibility = 16 : i32}, %arg4: i32 {tt.divisibility = 16 : i32}) {
    %cst = arith.constant dense<0.000000e+00> : tensor<256x128xf32, #mma>
    %c1_i32 = arith.constant 1 : i32
    %cst_0 = arith.constant dense<64> : tensor<64x128xi32, #blocked>
    %cst_1 = arith.constant dense<64> : tensor<256x64xi32, #blocked1>
    %cst_2 = arith.constant dense<1.000000e+00> : tensor<256x64xf16, #ttg.dot_op<{opIdx = 0, parent = #mma, kWidth = 8}>>
    %c0_i32 = arith.constant 0 : i32
    %c63_i32 = arith.constant 63 : i32
    %c64_i32 = arith.constant 64 : i32
    %0 = tt.splat %arg0 : !tt.ptr<f16> -> tensor<256x1x!tt.ptr<f16>, #blocked1>
    %1 = tt.get_program_id x : i32
    %2 = tt.splat %1 : i32 -> tensor<256xi32, #ttg.slice<{dim = 1, parent = #blocked1}>>
    %3 = tt.make_range {end = 256 : i32, start = 0 : i32} : tensor<256xi32, #ttg.slice<{dim = 1, parent = #blocked1}>>
    %4 = arith.addi %2, %3 : tensor<256xi32, #ttg.slice<{dim = 1, parent = #blocked1}>>
    %5 = tt.expand_dims %4 {axis = 1 : i32} : tensor<256xi32, #ttg.slice<{dim = 1, parent = #blocked1}>> -> tensor<256x1xi32, #blocked1>
    %6 = tt.splat %arg3 : i32 -> tensor<256x1xi32, #blocked1>
    %7 = arith.muli %5, %6 : tensor<256x1xi32, #blocked1>
    %8 = tt.addptr %0, %7 : tensor<256x1x!tt.ptr<f16>, #blocked1>, tensor<256x1xi32, #blocked1>
    %9 = tt.broadcast %8 : tensor<256x1x!tt.ptr<f16>, #blocked1> -> tensor<256x64x!tt.ptr<f16>, #blocked1>
    %10 = tt.make_range {end = 64 : i32, start = 0 : i32} : tensor<64xi32, #ttg.slice<{dim = 0, parent = #blocked1}>>
    %11 = tt.expand_dims %10 {axis = 0 : i32} : tensor<64xi32, #ttg.slice<{dim = 0, parent = #blocked1}>> -> tensor<1x64xi32, #blocked1>
    %12 = tt.broadcast %11 : tensor<1x64xi32, #blocked1> -> tensor<256x64xi32, #blocked1>
    %13 = tt.addptr %9, %12 : tensor<256x64x!tt.ptr<f16>, #blocked1>, tensor<256x64xi32, #blocked1>
    %14 = tt.splat %arg1 : !tt.ptr<f16> -> tensor<64x1x!tt.ptr<f16>, #blocked>
    %15 = tt.make_range {end = 64 : i32, start = 0 : i32} : tensor<64xi32, #ttg.slice<{dim = 1, parent = #blocked}>>
    %16 = tt.expand_dims %15 {axis = 1 : i32} : tensor<64xi32, #ttg.slice<{dim = 1, parent = #blocked}>> -> tensor<64x1xi32, #blocked>
    %17 = tt.addptr %14, %16 : tensor<64x1x!tt.ptr<f16>, #blocked>, tensor<64x1xi32, #blocked>
    %18 = tt.broadcast %17 : tensor<64x1x!tt.ptr<f16>, #blocked> -> tensor<64x128x!tt.ptr<f16>, #blocked>
    %19 = tt.splat %arg4 : i32 -> tensor<64x128xi32, #blocked>
    %20 = tt.addptr %18, %19 : tensor<64x128x!tt.ptr<f16>, #blocked>, tensor<64x128xi32, #blocked>
    %21 = ttg.local_alloc  : () -> !ttg.memdesc<1x256x64xf16, #shared, #ttg.shared_memory, mutable>
    %22 = ttg.local_alloc  : () -> !ttg.memdesc<1x64x128xf16, #shared1, #ttg.shared_memory, mutable>
    %23 = ttg.memdesc_index %21[%c0_i32] : !ttg.memdesc<1x256x64xf16, #shared, #ttg.shared_memory, mutable> -> !ttg.memdesc<256x64xf16, #shared, #ttg.shared_memory, mutable>
    %24 = ttg.memdesc_index %22[%c0_i32] : !ttg.memdesc<1x64x128xf16, #shared1, #ttg.shared_memory, mutable> -> !ttg.memdesc<64x128xf16, #shared1, #ttg.shared_memory, mutable>
    %25 = tt.splat %arg2 : !tt.ptr<f32> -> tensor<256x1x!tt.ptr<f32>, #mma>
    %26 = tt.broadcast %25 : tensor<256x1x!tt.ptr<f32>, #mma> -> tensor<256x128x!tt.ptr<f32>, #mma>
    %27 = tt.load %26: tensor<256x128x!tt.ptr<f32>, #mma>
    %28:6 = scf.for %arg5 = %c0_i32 to %c64_i32 step %c1_i32 iter_args(%arg6 = %cst, %arg7 = %13, %arg8 = %20, %arg9 = %c0_i32, %arg10 = %23, %arg11 = %24) -> (tensor<256x128xf32, #mma>, tensor<256x64x!tt.ptr<f16>, #blocked1>, tensor<64x128x!tt.ptr<f16>, #blocked>, i32, !ttg.memdesc<256x64xf16, #shared, #ttg.shared_memory, mutable>, !ttg.memdesc<64x128xf16, #shared1, #ttg.shared_memory, mutable>)  : i32 {
      %29 = arith.cmpi eq, %arg5, %c0_i32: i32
      %30 = scf.if %29 -> i32 {
        scf.yield %c0_i32 : i32
      } else {
        scf.yield %arg5 : i32
      }
      %31 = tt.addptr %arg7, %cst_1 : tensor<256x64x!tt.ptr<f16>, #blocked1>, tensor<256x64xi32, #blocked1>
      %32 = tt.load %31 : tensor<256x64x!tt.ptr<f16>, #blocked1>
      %33 = tt.addptr %arg8, %cst_0 : tensor<64x128x!tt.ptr<f16>, #blocked>, tensor<64x128xi32, #blocked>
      %34 = tt.load %33 : tensor<64x128x!tt.ptr<f16>, #blocked>
      %35 = ttg.local_load %arg10 : !ttg.memdesc<256x64xf16, #shared, #ttg.shared_memory, mutable> -> tensor<256x64xf16, #ttg.dot_op<{opIdx = 0, parent = #mma, kWidth = 8}>>
      %36 = ttg.local_load %arg11 : !ttg.memdesc<64x128xf16, #shared1, #ttg.shared_memory, mutable> -> tensor<64x128xf16, #ttg.dot_op<{opIdx = 1, parent = #mma, kWidth = 8}>>
      %37 = tt.dot %35, %36, %arg6 : tensor<256x64xf16, #ttg.dot_op<{opIdx = 0, parent = #mma, kWidth = 8}>> * tensor<64x128xf16, #ttg.dot_op<{opIdx = 1, parent = #mma, kWidth = 8}>> -> tensor<256x128xf32, #mma>
      %38 = arith.cmpi eq, %30, %c63_i32: i32
      %39 = scf.if %38 -> tensor<256x128xf32, #mma> {
        scf.yield %37 : tensor<256x128xf32, #mma>
      } else {
        %40 = ttg.local_alloc  : () -> !ttg.memdesc<1x256x128xf32, #shared, #ttg.shared_memory, mutable>
        %41 = ttg.memdesc_index %40[%c0_i32] : !ttg.memdesc<1x256x128xf32, #shared, #ttg.shared_memory, mutable> -> !ttg.memdesc<256x128xf32, #shared, #ttg.shared_memory, mutable>
        ttg.local_store %27, %41 : tensor<256x128xf32, #mma> -> !ttg.memdesc<256x128xf32, #shared, #ttg.shared_memory, mutable>
        %42 = ttg.local_load %41 : !ttg.memdesc<256x128xf32, #shared, #ttg.shared_memory, mutable> -> tensor<256x128xf32, #mma>
        %43 = arith.addf %37, %42: tensor<256x128xf32, #mma>
        scf.yield %43 : tensor<256x128xf32, #mma>
      }
      %44 = arith.addi %arg9, %c1_i32 : i32
      %45 = arith.cmpi slt, %44, %c1_i32 : i32
      %46 = arith.select %45, %44, %c0_i32 : i32
      %47 = ttg.memdesc_index %21[%46] : !ttg.memdesc<1x256x64xf16, #shared, #ttg.shared_memory, mutable> -> !ttg.memdesc<256x64xf16, #shared, #ttg.shared_memory, mutable>
      ttg.local_store %32, %47 : tensor<256x64xf16, #blocked1> -> !ttg.memdesc<256x64xf16, #shared, #ttg.shared_memory, mutable>
      %48 = ttg.memdesc_index %22[%46] : !ttg.memdesc<1x64x128xf16, #shared1, #ttg.shared_memory, mutable> -> !ttg.memdesc<64x128xf16, #shared1, #ttg.shared_memory, mutable>
      ttg.local_store %34, %48 : tensor<64x128xf16, #blocked> -> !ttg.memdesc<64x128xf16, #shared1, #ttg.shared_memory, mutable>
      scf.yield %39, %31, %33, %46, %47, %48: tensor<256x128xf32, #mma>, tensor<256x64x!tt.ptr<f16>, #blocked1>, tensor<64x128x!tt.ptr<f16>, #blocked>, i32, !ttg.memdesc<256x64xf16, #shared, #ttg.shared_memory, mutable>, !ttg.memdesc<64x128xf16, #shared1, #ttg.shared_memory, mutable>
    }
    ttg.local_dealloc %21 : !ttg.memdesc<1x256x64xf16, #shared, #ttg.shared_memory, mutable>
    ttg.local_dealloc %22 : !ttg.memdesc<1x64x128xf16, #shared1, #ttg.shared_memory, mutable>
    tt.return
  }
}

// -----
// CHECK-LABEL: pingpong_medium_if_else_reject
// CHECK-COUNT-2: local_load
// CHECK-NOT: setprio
// CHECK-NOT: barrier

#blocked = #ttg.blocked<{sizePerThread = [1, 8], threadsPerWarp = [8, 8], warpsPerCTA = [8, 1], order = [1, 0]}>
#blocked1 = #ttg.blocked<{sizePerThread = [8, 1], threadsPerWarp = [8, 8], warpsPerCTA = [1, 8], order = [0, 1]}>
#mma = #ttg.amd_mfma<{version = 3, warpsPerCTA = [2, 4], instrShape = [16, 16, 16], isTransposed = true}>
#shared = #ttg.swizzled_shared<{vec = 4, perPhase = 1, maxPhase = 16, order = [1, 0]}>
#shared1 = #ttg.swizzled_shared<{vec = 4, perPhase = 1, maxPhase = 16, order = [0, 1]}>
module attributes {"ttg.num-ctas" = 1 : i32, "ttg.num-warps" = 8 : i32, ttg.target = "hip:gfx942", "ttg.threads-per-warp" = 64 : i32} {
  tt.func public @pingpong_medium_if_else_reject(%arg0: !tt.ptr<f16> {tt.divisibility = 16 : i32, tt.pointer_range = 32 : i32}, %arg1: !tt.ptr<f16> {tt.divisibility = 16 : i32, tt.pointer_range = 32 : i32}, %arg2: !tt.ptr<f32> {tt.divisibility = 16 : i32, tt.pointer_range = 32 : i32}, %arg3: i32 {tt.divisibility = 16 : i32}, %arg4: i32 {tt.divisibility = 16 : i32}) {
    %cst = arith.constant dense<0.000000e+00> : tensor<256x128xf32, #mma>
    %c1_i32 = arith.constant 1 : i32
    %cst_0 = arith.constant dense<64> : tensor<64x128xi32, #blocked>
    %cst_1 = arith.constant dense<64> : tensor<256x64xi32, #blocked1>
    %cst_2 = arith.constant dense<1.000000e+00> : tensor<256x64xf16, #ttg.dot_op<{opIdx = 0, parent = #mma, kWidth = 8}>>
    %c0_i32 = arith.constant 0 : i32
    %c63_i32 = arith.constant 63 : i32
    %c64_i32 = arith.constant 64 : i32
    %0 = tt.splat %arg0 : !tt.ptr<f16> -> tensor<256x1x!tt.ptr<f16>, #blocked1>
    %1 = tt.get_program_id x : i32
    %2 = tt.splat %1 : i32 -> tensor<256xi32, #ttg.slice<{dim = 1, parent = #blocked1}>>
    %3 = tt.make_range {end = 256 : i32, start = 0 : i32} : tensor<256xi32, #ttg.slice<{dim = 1, parent = #blocked1}>>
    %4 = arith.addi %2, %3 : tensor<256xi32, #ttg.slice<{dim = 1, parent = #blocked1}>>
    %5 = tt.expand_dims %4 {axis = 1 : i32} : tensor<256xi32, #ttg.slice<{dim = 1, parent = #blocked1}>> -> tensor<256x1xi32, #blocked1>
    %6 = tt.splat %arg3 : i32 -> tensor<256x1xi32, #blocked1>
    %7 = arith.muli %5, %6 : tensor<256x1xi32, #blocked1>
    %8 = tt.addptr %0, %7 : tensor<256x1x!tt.ptr<f16>, #blocked1>, tensor<256x1xi32, #blocked1>
    %9 = tt.broadcast %8 : tensor<256x1x!tt.ptr<f16>, #blocked1> -> tensor<256x64x!tt.ptr<f16>, #blocked1>
    %10 = tt.make_range {end = 64 : i32, start = 0 : i32} : tensor<64xi32, #ttg.slice<{dim = 0, parent = #blocked1}>>
    %11 = tt.expand_dims %10 {axis = 0 : i32} : tensor<64xi32, #ttg.slice<{dim = 0, parent = #blocked1}>> -> tensor<1x64xi32, #blocked1>
    %12 = tt.broadcast %11 : tensor<1x64xi32, #blocked1> -> tensor<256x64xi32, #blocked1>
    %13 = tt.addptr %9, %12 : tensor<256x64x!tt.ptr<f16>, #blocked1>, tensor<256x64xi32, #blocked1>
    %14 = tt.splat %arg1 : !tt.ptr<f16> -> tensor<64x1x!tt.ptr<f16>, #blocked>
    %15 = tt.make_range {end = 64 : i32, start = 0 : i32} : tensor<64xi32, #ttg.slice<{dim = 1, parent = #blocked}>>
    %16 = tt.expand_dims %15 {axis = 1 : i32} : tensor<64xi32, #ttg.slice<{dim = 1, parent = #blocked}>> -> tensor<64x1xi32, #blocked>
    %17 = tt.addptr %14, %16 : tensor<64x1x!tt.ptr<f16>, #blocked>, tensor<64x1xi32, #blocked>
    %18 = tt.broadcast %17 : tensor<64x1x!tt.ptr<f16>, #blocked> -> tensor<64x128x!tt.ptr<f16>, #blocked>
    %19 = tt.splat %arg4 : i32 -> tensor<64x128xi32, #blocked>
    %20 = tt.addptr %18, %19 : tensor<64x128x!tt.ptr<f16>, #blocked>, tensor<64x128xi32, #blocked>
    %21 = ttg.local_alloc  : () -> !ttg.memdesc<1x256x64xf16, #shared, #ttg.shared_memory, mutable>
    %22 = ttg.local_alloc  : () -> !ttg.memdesc<1x64x128xf16, #shared1, #ttg.shared_memory, mutable>
    %23 = ttg.memdesc_index %21[%c0_i32] : !ttg.memdesc<1x256x64xf16, #shared, #ttg.shared_memory, mutable> -> !ttg.memdesc<256x64xf16, #shared, #ttg.shared_memory, mutable>
    %24 = ttg.memdesc_index %22[%c0_i32] : !ttg.memdesc<1x64x128xf16, #shared1, #ttg.shared_memory, mutable> -> !ttg.memdesc<64x128xf16, #shared1, #ttg.shared_memory, mutable>
    %25 = tt.splat %arg2 : !tt.ptr<f32> -> tensor<256x1x!tt.ptr<f32>, #mma>
    %26 = tt.broadcast %25 : tensor<256x1x!tt.ptr<f32>, #mma> -> tensor<256x128x!tt.ptr<f32>, #mma>
    %27 = tt.load %26: tensor<256x128x!tt.ptr<f32>, #mma>
    %28:6 = scf.for %arg5 = %c0_i32 to %c64_i32 step %c1_i32 iter_args(%arg6 = %cst, %arg7 = %13, %arg8 = %20, %arg9 = %c0_i32, %arg10 = %23, %arg11 = %24) -> (tensor<256x128xf32, #mma>, tensor<256x64x!tt.ptr<f16>, #blocked1>, tensor<64x128x!tt.ptr<f16>, #blocked>, i32, !ttg.memdesc<256x64xf16, #shared, #ttg.shared_memory, mutable>, !ttg.memdesc<64x128xf16, #shared1, #ttg.shared_memory, mutable>)  : i32 {
      %29 = arith.cmpi eq, %arg5, %c0_i32: i32
      %30 = scf.if %29 -> i32 {
        scf.yield %c0_i32 : i32
      } else {
        scf.yield %arg5 : i32
      }
      %31 = tt.addptr %arg7, %cst_1 : tensor<256x64x!tt.ptr<f16>, #blocked1>, tensor<256x64xi32, #blocked1>
      %32 = tt.load %31 : tensor<256x64x!tt.ptr<f16>, #blocked1>
      %33 = tt.addptr %arg8, %cst_0 : tensor<64x128x!tt.ptr<f16>, #blocked>, tensor<64x128xi32, #blocked>
      %34 = tt.load %33 : tensor<64x128x!tt.ptr<f16>, #blocked>
      %35 = ttg.local_load %arg10 : !ttg.memdesc<256x64xf16, #shared, #ttg.shared_memory, mutable> -> tensor<256x64xf16, #ttg.dot_op<{opIdx = 0, parent = #mma, kWidth = 8}>>
      %36 = ttg.local_load %arg11 : !ttg.memdesc<64x128xf16, #shared1, #ttg.shared_memory, mutable> -> tensor<64x128xf16, #ttg.dot_op<{opIdx = 1, parent = #mma, kWidth = 8}>>
      %37 = tt.dot %35, %36, %arg6 : tensor<256x64xf16, #ttg.dot_op<{opIdx = 0, parent = #mma, kWidth = 8}>> * tensor<64x128xf16, #ttg.dot_op<{opIdx = 1, parent = #mma, kWidth = 8}>> -> tensor<256x128xf32, #mma>
      %38 = arith.cmpi eq, %30, %c63_i32: i32
      %39 = scf.if %38 -> tensor<256x128xf32, #mma> {
        %40 = ttg.local_alloc  : () -> !ttg.memdesc<1x256x128xf32, #shared, #ttg.shared_memory, mutable>
        %41 = ttg.memdesc_index %40[%c0_i32] : !ttg.memdesc<1x256x128xf32, #shared, #ttg.shared_memory, mutable> -> !ttg.memdesc<256x128xf32, #shared, #ttg.shared_memory, mutable>
        ttg.local_store %27, %41 : tensor<256x128xf32, #mma> -> !ttg.memdesc<256x128xf32, #shared, #ttg.shared_memory, mutable>
        %42 = ttg.local_load %41 : !ttg.memdesc<256x128xf32, #shared, #ttg.shared_memory, mutable> -> tensor<256x128xf32, #mma>
        %43 = arith.subf %37, %42: tensor<256x128xf32, #mma>
        scf.yield %43 : tensor<256x128xf32, #mma>
      } else {
        %44 = ttg.local_alloc  : () -> !ttg.memdesc<1x256x128xf32, #shared, #ttg.shared_memory, mutable>
        %45 = ttg.memdesc_index %44[%c0_i32] : !ttg.memdesc<1x256x128xf32, #shared, #ttg.shared_memory, mutable> -> !ttg.memdesc<256x128xf32, #shared, #ttg.shared_memory, mutable>
        ttg.local_store %27, %45 : tensor<256x128xf32, #mma> -> !ttg.memdesc<256x128xf32, #shared, #ttg.shared_memory, mutable>
        %46 = ttg.local_load %45 : !ttg.memdesc<256x128xf32, #shared, #ttg.shared_memory, mutable> -> tensor<256x128xf32, #mma>
        %47 = arith.addf %37, %46: tensor<256x128xf32, #mma>
        scf.yield %47 : tensor<256x128xf32, #mma>
      }
      %48 = arith.addi %arg9, %c1_i32 : i32
      %49 = arith.cmpi slt, %48, %c1_i32 : i32
      %50 = arith.select %49, %48, %c0_i32 : i32
      %51 = ttg.memdesc_index %21[%50] : !ttg.memdesc<1x256x64xf16, #shared, #ttg.shared_memory, mutable> -> !ttg.memdesc<256x64xf16, #shared, #ttg.shared_memory, mutable>
      ttg.local_store %32, %51 : tensor<256x64xf16, #blocked1> -> !ttg.memdesc<256x64xf16, #shared, #ttg.shared_memory, mutable>
      %52 = ttg.memdesc_index %22[%50] : !ttg.memdesc<1x64x128xf16, #shared1, #ttg.shared_memory, mutable> -> !ttg.memdesc<64x128xf16, #shared1, #ttg.shared_memory, mutable>
      ttg.local_store %34, %52 : tensor<64x128xf16, #blocked> -> !ttg.memdesc<64x128xf16, #shared1, #ttg.shared_memory, mutable>
      scf.yield %39, %31, %33, %50, %51, %52: tensor<256x128xf32, #mma>, tensor<256x64x!tt.ptr<f16>, #blocked1>, tensor<64x128x!tt.ptr<f16>, #blocked>, i32, !ttg.memdesc<256x64xf16, #shared, #ttg.shared_memory, mutable>, !ttg.memdesc<64x128xf16, #shared1, #ttg.shared_memory, mutable>
    }
    ttg.local_dealloc %21 : !ttg.memdesc<1x256x64xf16, #shared, #ttg.shared_memory, mutable>
    ttg.local_dealloc %22 : !ttg.memdesc<1x64x128xf16, #shared1, #ttg.shared_memory, mutable>
    tt.return
  }
}

// -----
// CHECK-LABEL: async_ns3_gemm
// CHECK-NOT: rocdl
// CHECK-NS3-LABEL: async_ns3_gemm
// CHECK-NS3: amdg.cond_barrier
// CHECK-NS3: %[[LL0:.+]] = ttg.local_load
// CHECK-NS3: %[[LL1:.+]] = ttg.local_load
// CHECK-NS3: ttg.async_wait
// CHECK-NS3: tt.dot %[[LL0]], %[[LL1]]
// CHECK-NS3: amdg.cond_barrier

#blocked = #ttg.blocked<{sizePerThread = [8, 1], threadsPerWarp = [32, 2], warpsPerCTA = [1, 8], order = [0, 1]}>
#blocked1 = #ttg.blocked<{sizePerThread = [1, 8], threadsPerWarp = [2, 32], warpsPerCTA = [8, 1], order = [1, 0]}>
#mma = #ttg.amd_mfma<{version = 4, warpsPerCTA = [2, 4], instrShape = [16, 16, 32], isTransposed = true}>
#shared = #ttg.swizzled_shared<{vec = 8, perPhase = 1, maxPhase = 16, order = [0, 1]}>
#shared1 = #ttg.swizzled_shared<{vec = 8, perPhase = 1, maxPhase = 16, order = [1, 0]}>
#smem = #ttg.shared_memory
module attributes {"ttg.num-ctas" = 1 : i32, "ttg.num-warps" = 8 : i32, ttg.target = "hip:gfx950", "ttg.threads-per-warp" = 64 : i32} {
  tt.func public @async_ns3_gemm(%arg0: !tt.ptr<bf16> {tt.divisibility = 16 : i32, tt.pointer_range = 32 : i32}, %arg1: !tt.ptr<bf16> {tt.divisibility = 16 : i32, tt.pointer_range = 32 : i32}, %arg2: !tt.ptr<bf16> {tt.divisibility = 16 : i32, tt.pointer_range = 32 : i32}, %arg3: i32 {tt.divisibility = 16 : i32}, %arg4: i32 {tt.divisibility = 16 : i32}, %arg5: i32 {tt.divisibility = 16 : i32}, %arg6: i32 {tt.divisibility = 16 : i32}, %arg7: i32 {tt.divisibility = 16 : i32}, %arg8: i32 {tt.divisibility = 16 : i32}, %arg9: i32, %arg10: tensor<256x32x!tt.ptr<bf16>, #blocked>, %arg11: tensor<32x256x!tt.ptr<bf16>, #blocked1>, %arg12: !ttg.memdesc<256x32xbf16, #shared, #smem, mutable>, %arg13: !ttg.memdesc<256x32xbf16, #shared, #smem, mutable>, %arg14: !ttg.async.token, %arg15: !ttg.memdesc<32x256xbf16, #shared1, #smem, mutable>, %arg16: !ttg.memdesc<32x256xbf16, #shared1, #smem, mutable>, %arg17: !ttg.async.token, %arg18: !ttg.async.token, %arg19: !ttg.async.token, %arg20: tensor<256x32xi32, #blocked>, %arg21: tensor<32x256xi32, #blocked1>, %arg22: !ttg.memdesc<3x256x32xbf16, #shared, #smem, mutable>, %arg23: !ttg.memdesc<3x32x256xbf16, #shared1, #smem, mutable>, %arg24: tensor<256x256x!tt.ptr<bf16>, #mma>, %arg25: tensor<256x256xi1, #mma>) {
    %c3_i32 = arith.constant 3 : i32
    %c0_i32 = arith.constant 0 : i32
    %c1_i32 = arith.constant 1 : i32
    %cst = arith.constant dense<0.000000e+00> : tensor<256x256xf32, #mma>
    %0:12 = scf.for %arg26 = %c0_i32 to %arg9 step %c1_i32 iter_args(%arg27 = %cst, %arg28 = %arg10, %arg29 = %arg11, %arg30 = %c1_i32, %arg31 = %arg12, %arg32 = %arg13, %arg33 = %arg14, %arg34 = %arg15, %arg35 = %arg16, %arg36 = %arg17, %arg37 = %arg18, %arg38 = %arg19) -> (tensor<256x256xf32, #mma>, tensor<256x32x!tt.ptr<bf16>, #blocked>, tensor<32x256x!tt.ptr<bf16>, #blocked1>, i32, !ttg.memdesc<256x32xbf16, #shared, #smem, mutable>, !ttg.memdesc<256x32xbf16, #shared, #smem, mutable>, !ttg.async.token, !ttg.memdesc<32x256xbf16, #shared1, #smem, mutable>, !ttg.memdesc<32x256xbf16, #shared1, #smem, mutable>, !ttg.async.token, !ttg.async.token, !ttg.async.token)  : i32 {
      %4 = tt.addptr %arg28, %arg20 : tensor<256x32x!tt.ptr<bf16>, #blocked>, tensor<256x32xi32, #blocked>
      %5 = tt.addptr %arg29, %arg21 : tensor<32x256x!tt.ptr<bf16>, #blocked1>, tensor<32x256xi32, #blocked1>
      %6 = arith.addi %arg30, %c1_i32 : i32
      %7 = arith.cmpi slt, %6, %c3_i32 : i32
      %8 = arith.select %7, %6, %c0_i32 : i32
      %9 = ttg.memdesc_index %arg22[%8] : !ttg.memdesc<3x256x32xbf16, #shared, #smem, mutable> -> !ttg.memdesc<256x32xbf16, #shared, #smem, mutable>
      %10 = ttg.async_copy_global_to_local %4, %9 : tensor<256x32x!tt.ptr<bf16>, #blocked> -> <256x32xbf16, #shared, #smem, mutable>
      %11 = ttg.async_commit_group tokens %10
      %12 = ttg.local_load %arg31 token %arg33 : !ttg.memdesc<256x32xbf16, #shared, #smem, mutable> -> tensor<256x32xbf16, #ttg.dot_op<{opIdx = 0, parent = #mma, kWidth = 8}>>
      %13 = ttg.memdesc_index %arg23[%8] : !ttg.memdesc<3x32x256xbf16, #shared1, #smem, mutable> -> !ttg.memdesc<32x256xbf16, #shared1, #smem, mutable>
      %14 = ttg.async_copy_global_to_local %5, %13 : tensor<32x256x!tt.ptr<bf16>, #blocked1> -> <32x256xbf16, #shared1, #smem, mutable>
      %15 = ttg.async_commit_group tokens %14
      %16 = ttg.local_load %arg34 token %arg36 : !ttg.memdesc<32x256xbf16, #shared1, #smem, mutable> -> tensor<32x256xbf16, #ttg.dot_op<{opIdx = 1, parent = #mma, kWidth = 8}>>
      %17 = tt.dot %12, %16, %arg27 : tensor<256x32xbf16, #ttg.dot_op<{opIdx = 0, parent = #mma, kWidth = 8}>> * tensor<32x256xbf16, #ttg.dot_op<{opIdx = 1, parent = #mma, kWidth = 8}>> -> tensor<256x256xf32, #mma>
      %18 = ttg.async_wait %arg37 {num = 0 : i32}
      %19 = ttg.async_wait %arg38 {num = 0 : i32}
      scf.yield %17, %4, %5, %8, %arg32, %9, %18, %arg35, %13, %19, %11, %15 : tensor<256x256xf32, #mma>, tensor<256x32x!tt.ptr<bf16>, #blocked>, tensor<32x256x!tt.ptr<bf16>, #blocked1>, i32, !ttg.memdesc<256x32xbf16, #shared, #smem, mutable>, !ttg.memdesc<256x32xbf16, #shared, #smem, mutable>, !ttg.async.token, !ttg.memdesc<32x256xbf16, #shared1, #smem, mutable>, !ttg.memdesc<32x256xbf16, #shared1, #smem, mutable>, !ttg.async.token, !ttg.async.token, !ttg.async.token
    }
    %1 = ttg.async_wait %0#10 {num = 0 : i32}
    %2 = ttg.async_wait %0#11 {num = 0 : i32}
    ttg.local_dealloc %arg22 : !ttg.memdesc<3x256x32xbf16, #shared, #smem, mutable>
    ttg.local_dealloc %arg23 : !ttg.memdesc<3x32x256xbf16, #shared1, #smem, mutable>
    %3 = arith.truncf %0#0 : tensor<256x256xf32, #mma> to tensor<256x256xbf16, #mma>
    tt.store %arg24, %3, %arg25 : tensor<256x256x!tt.ptr<bf16>, #mma>
    tt.return
  }
}


// -----
// CHECK-LABEL: gemm_mxfp4
// CHECK: amdg.cond_barrier
// CHECK: %[[WAIT:.+]] = ttg.async_wait
// CHECK: ttg.async_copy_global_to_local
// CHECK: ttg.async_copy_global_to_local
// CHECK: ttg.async_copy_global_to_local
// CHECK: ttg.async_copy_global_to_local
// CHECK: rocdl.sched.barrier 0
// CHECK: rocdl.s.barrier
// CHECK: rocdl.sched.barrier 0
// CHECK: %[[LL0:.+]] = ttg.local_load
// CHECK-SAME: %[[WAIT]]
// CHECK: %[[LL1:.+]] = ttg.local_load
// CHECK-SAME: %[[WAIT]]
// CHECK: %[[LL2:.+]] = ttg.local_load
// CHECK-SAME: %[[WAIT]]
// CHECK: %[[LL3:.+]] = ttg.local_load
// CHECK-SAME: %[[WAIT]]
// CHECK: tt.dot_scaled %[[LL2]] scale %[[LL0]], %[[LL3]] scale %[[LL1]]
// CHECK: amdg.cond_barrier

#blocked = #ttg.blocked<{sizePerThread = [4, 1], threadsPerWarp = [64, 1], warpsPerCTA = [1, 8], order = [0, 1]}>
#blocked1 = #ttg.blocked<{sizePerThread = [1, 16], threadsPerWarp = [8, 8], warpsPerCTA = [8, 1], order = [1, 0]}>
#blocked2 = #ttg.blocked<{sizePerThread = [16, 1], threadsPerWarp = [8, 8], warpsPerCTA = [1, 8], order = [0, 1]}>
#linear = #ttg.linear<{register = [[0, 4], [32, 0], [64, 0], [128, 0]], lane = [[1, 0], [2, 0], [4, 0], [8, 0], [0, 1], [0, 2]], warp = [[0, 0], [0, 0], [16, 0]], block = []}>
#linear1 = #ttg.linear<{register = [[0, 4], [64, 0], [128, 0]], lane = [[1, 0], [2, 0], [4, 0], [8, 0], [0, 1], [0, 2]], warp = [[16, 0], [32, 0], [0, 0]], block = []}>
#mma = #ttg.amd_mfma<{version = 4, warpsPerCTA = [2, 4], instrShape = [16, 16, 32], isTransposed = true}>
#shared = #ttg.swizzled_shared<{vec = 1, perPhase = 1, maxPhase = 1, order = [0, 1]}>
#shared1 = #ttg.swizzled_shared<{vec = 16, perPhase = 2, maxPhase = 8, order = [1, 0]}>
#shared2 = #ttg.swizzled_shared<{vec = 16, perPhase = 2, maxPhase = 8, order = [0, 1]}>
#smem = #ttg.shared_memory
module attributes {"ttg.num-ctas" = 1 : i32, "ttg.num-warps" = 8 : i32, ttg.target = "hip:gfx950", "ttg.threads-per-warp" = 64 : i32} {
  tt.func public @gemm_mxfp4(%arg0: !tt.ptr<i8> {tt.divisibility = 16 : i32, tt.pointer_range = 32 : i32}, %arg1: !tt.ptr<i8> {tt.divisibility = 16 : i32, tt.pointer_range = 32 : i32}, %arg2: !tt.ptr<bf16> {tt.divisibility = 16 : i32, tt.pointer_range = 32 : i32}, %arg3: !tt.ptr<i8> {tt.divisibility = 16 : i32, tt.pointer_range = 32 : i32}, %arg4: !tt.ptr<i8> {tt.divisibility = 16 : i32, tt.pointer_range = 32 : i32}, %arg5: i32 {tt.divisibility = 16 : i32}, %arg6: i32 {tt.divisibility = 16 : i32}, %arg7: i32 {tt.divisibility = 16 : i32}, %arg8: i32 {tt.divisibility = 16 : i32}, %arg9: i32 {tt.divisibility = 16 : i32}, %arg10: i32 {tt.divisibility = 16 : i32}, %arg11: i32 {tt.divisibility = 16 : i32}, %arg12: i32 {tt.divisibility = 16 : i32}, %arg13: i32 {tt.divisibility = 16 : i32}, %arg14: tensor<256x8x!tt.ptr<i8>, #blocked>, %arg15: tensor<256x8x!tt.ptr<i8>, #blocked>, %arg16: tensor<256x128x!tt.ptr<i8>, #blocked1>, %arg17: tensor<128x256x!tt.ptr<i8>, #blocked2>, %arg18: !ttg.async.token, %arg19: !ttg.async.token, %arg20: !ttg.async.token, %arg21: !ttg.async.token, %arg22: !ttg.memdesc<256x8xi8, #shared, #smem, mutable>, %arg23: !ttg.memdesc<256x8xi8, #shared, #smem, mutable>, %arg24: !ttg.memdesc<256x128xi8, #shared1, #smem, mutable>, %arg25: !ttg.memdesc<128x256xi8, #shared2, #smem, mutable>, %arg26: tensor<256x8xi32, #blocked>, %arg27: tensor<256x8xi32, #blocked>, %arg28: tensor<256x256x!tt.ptr<bf16>, #mma>, %arg29: tensor<256x256xi1, #mma>) {
    %c63_i32 = arith.constant 63 : i32
    %c2_i32 = arith.constant 2 : i32
    %cst = arith.constant dense<128> : tensor<256x128xi32, #blocked1>
    %cst_0 = arith.constant dense<128> : tensor<128x256xi32, #blocked2>
    %c1_i32 = arith.constant 1 : i32
    %c0_i32 = arith.constant 0 : i32
    %cst_1 = arith.constant dense<0.000000e+00> : tensor<256x256xf32, #mma>
    %0 = ttg.local_alloc : () -> !ttg.memdesc<2x256x128xi8, #shared1, #smem, mutable>
    %1 = ttg.local_alloc : () -> !ttg.memdesc<2x128x256xi8, #shared2, #smem, mutable>
    %2 = ttg.local_alloc : () -> !ttg.memdesc<2x256x8xi8, #shared, #smem, mutable>
    %3 = ttg.local_alloc : () -> !ttg.memdesc<2x256x8xi8, #shared, #smem, mutable>
    %4:14 = scf.for %arg30 = %c0_i32 to %c63_i32 step %c1_i32 iter_args(%arg31 = %cst_1, %arg32 = %arg14, %arg33 = %arg15, %arg34 = %arg16, %arg35 = %arg17, %arg36 = %c0_i32, %arg37 = %arg18, %arg38 = %arg19, %arg39 = %arg20, %arg40 = %arg21, %arg41 = %arg22, %arg42 = %arg23, %arg43 = %arg24, %arg44 = %arg25) -> (tensor<256x256xf32, #mma>, tensor<256x8x!tt.ptr<i8>, #blocked>, tensor<256x8x!tt.ptr<i8>, #blocked>, tensor<256x128x!tt.ptr<i8>, #blocked1>, tensor<128x256x!tt.ptr<i8>, #blocked2>, i32, !ttg.async.token, !ttg.async.token, !ttg.async.token, !ttg.async.token, !ttg.memdesc<256x8xi8, #shared, #smem, mutable>, !ttg.memdesc<256x8xi8, #shared, #smem, mutable>, !ttg.memdesc<256x128xi8, #shared1, #smem, mutable>, !ttg.memdesc<128x256xi8, #shared2, #smem, mutable>)  : i32 {
      %7 = ttg.async_wait %arg37, %arg38, %arg39, %arg40 {num = 0 : i32}
      %8 = tt.addptr %arg34, %cst : tensor<256x128x!tt.ptr<i8>, #blocked1>, tensor<256x128xi32, #blocked1>
      %9 = tt.addptr %arg35, %cst_0 : tensor<128x256x!tt.ptr<i8>, #blocked2>, tensor<128x256xi32, #blocked2>
      %10 = tt.addptr %arg32, %arg26 : tensor<256x8x!tt.ptr<i8>, #blocked>, tensor<256x8xi32, #blocked>
      %11 = tt.addptr %arg33, %arg27 : tensor<256x8x!tt.ptr<i8>, #blocked>, tensor<256x8xi32, #blocked>
      %12 = arith.addi %arg36, %c1_i32 : i32
      %13 = arith.cmpi slt, %12, %c2_i32 : i32
      %14 = arith.select %13, %12, %c0_i32 : i32
      %15 = ttg.memdesc_index %2[%14] : !ttg.memdesc<2x256x8xi8, #shared, #smem, mutable> -> !ttg.memdesc<256x8xi8, #shared, #smem, mutable>
      %16 = ttg.async_copy_global_to_local %10, %15 : tensor<256x8x!tt.ptr<i8>, #blocked> -> <256x8xi8, #shared, #smem, mutable>
      %17 = ttg.async_commit_group tokens %16
      %18 = ttg.local_load %arg41 token %7 : !ttg.memdesc<256x8xi8, #shared, #smem, mutable> -> tensor<256x8xi8, #linear>
      %19 = ttg.memdesc_index %3[%14] : !ttg.memdesc<2x256x8xi8, #shared, #smem, mutable> -> !ttg.memdesc<256x8xi8, #shared, #smem, mutable>
      %20 = ttg.async_copy_global_to_local %11, %19 : tensor<256x8x!tt.ptr<i8>, #blocked> -> <256x8xi8, #shared, #smem, mutable>
      %21 = ttg.async_commit_group tokens %20
      %22 = ttg.local_load %arg42 token %7 : !ttg.memdesc<256x8xi8, #shared, #smem, mutable> -> tensor<256x8xi8, #linear1>
      %23 = ttg.memdesc_index %0[%14] : !ttg.memdesc<2x256x128xi8, #shared1, #smem, mutable> -> !ttg.memdesc<256x128xi8, #shared1, #smem, mutable>
      %24 = ttg.async_copy_global_to_local %8, %23 : tensor<256x128x!tt.ptr<i8>, #blocked1> -> <256x128xi8, #shared1, #smem, mutable>
      %25 = ttg.async_commit_group tokens %24
      %26 = ttg.local_load %arg43 token %7 : !ttg.memdesc<256x128xi8, #shared1, #smem, mutable> -> tensor<256x128xi8, #ttg.dot_op<{opIdx = 0, parent = #mma, kWidth = 16}>>
      %27 = ttg.memdesc_index %1[%14] : !ttg.memdesc<2x128x256xi8, #shared2, #smem, mutable> -> !ttg.memdesc<128x256xi8, #shared2, #smem, mutable>
      %28 = ttg.async_copy_global_to_local %9, %27 : tensor<128x256x!tt.ptr<i8>, #blocked2> -> <128x256xi8, #shared2, #smem, mutable>
      %29 = ttg.async_commit_group tokens %28
      %30 = ttg.local_load %arg44 token %7 : !ttg.memdesc<128x256xi8, #shared2, #smem, mutable> -> tensor<128x256xi8, #ttg.dot_op<{opIdx = 1, parent = #mma, kWidth = 16}>>
      %31 = tt.dot_scaled %26 scale %18, %30 scale %22, %arg31 lhs = e2m1 rhs = e2m1 {fastMath = false} : tensor<256x128xi8, #ttg.dot_op<{opIdx = 0, parent = #mma, kWidth = 16}>>, tensor<256x8xi8, #linear> * tensor<128x256xi8, #ttg.dot_op<{opIdx = 1, parent = #mma, kWidth = 16}>>, tensor<256x8xi8, #linear1> -> tensor<256x256xf32, #mma>
      scf.yield %31, %10, %11, %8, %9, %14, %17, %21, %25, %29, %15, %19, %23, %27 : tensor<256x256xf32, #mma>, tensor<256x8x!tt.ptr<i8>, #blocked>, tensor<256x8x!tt.ptr<i8>, #blocked>, tensor<256x128x!tt.ptr<i8>, #blocked1>, tensor<128x256x!tt.ptr<i8>, #blocked2>, i32, !ttg.async.token, !ttg.async.token, !ttg.async.token, !ttg.async.token, !ttg.memdesc<256x8xi8, #shared, #smem, mutable>, !ttg.memdesc<256x8xi8, #shared, #smem, mutable>, !ttg.memdesc<256x128xi8, #shared1, #smem, mutable>, !ttg.memdesc<128x256xi8, #shared2, #smem, mutable>
    }
    %5 = ttg.async_wait %4#6, %4#7, %4#8, %4#9 {num = 0 : i32}
    ttg.local_dealloc %0 : !ttg.memdesc<2x256x128xi8, #shared1, #smem, mutable>
    ttg.local_dealloc %1 : !ttg.memdesc<2x128x256xi8, #shared2, #smem, mutable>
    ttg.local_dealloc %2 : !ttg.memdesc<2x256x8xi8, #shared, #smem, mutable>
    ttg.local_dealloc %3 : !ttg.memdesc<2x256x8xi8, #shared, #smem, mutable>
    %6 = arith.truncf %4#0 : tensor<256x256xf32, #mma> to tensor<256x256xbf16, #mma>
    tt.store %arg28, %6, %arg29 : tensor<256x256x!tt.ptr<bf16>, #mma>
    tt.return
  }
}

// -----

<<<<<<< HEAD
=======
// Simple GEMM kernel with a transpose between the local load and the dot

>>>>>>> 8f8064d7
// CHECK-LABEL: pingpong_gemm_with_trans
// Check that the transpose is placed before the dot
// CHECK-NS3: scf.for
// CHECK-NS3: tt.trans
// CHECK-NS3: tt.dot

#linear = #ttg.linear<{register = [[0, 1], [0, 2], [0, 4], [0, 16], [64, 0]], lane = [[1, 0], [2, 0], [4, 0], [8, 0], [16, 0], [0, 8]], warp = [[0, 32], [0, 64], [32, 0]], block = []}>
#linear2 = #ttg.linear<{register = [[0, 1], [0, 2], [0, 4], [0, 16], [0, 32]], lane = [[1, 0], [2, 0], [4, 0], [8, 0], [16, 0], [0, 8]], warp = [[32, 0], [64, 0], [0, 0]], block = []}>
#blocked = #ttg.blocked<{sizePerThread = [1, 8], threadsPerWarp = [8, 8], warpsPerCTA = [8, 1], order = [1, 0]}>
#mma = #ttg.amd_mfma<{version = 4, warpsPerCTA = [2, 4], instrShape = [32, 32, 16], isTransposed = true}>
#shared = #ttg.padded_shared<[512:+8] {offset = [[0, 1], [0, 2], [0, 4], [0, 8], [0, 16], [0, 32], [64, 0], [32, 0], [16, 0], [1, 0], [2, 0], [4, 0], [8, 0]], block = []}>
#shared1 = #ttg.swizzled_shared<{vec = 8, perPhase = 2, maxPhase = 8, order = [1, 0]}>
#smem = #ttg.shared_memory

module attributes {"ttg.num-ctas" = 1 : i32, "ttg.num-warps" = 8 : i32, ttg.target = "hip:gfx950", "ttg.threads-per-warp" = 64 : i32} {
  tt.func public @pingpong_gemm_with_trans(%A: tensor<128x64x!tt.ptr<f16>, #linear>, %B: tensor<128x64x!tt.ptr<f16>, #blocked>) -> tensor<128x128xf32, #mma> {
    %c0_i32 = arith.constant 0 : i32
    %c1_i32 = arith.constant 1 : i32
    %zero = arith.constant dense<0.0> : tensor<128x128xf32, #mma>

    %smemA = ttg.local_alloc : () -> !ttg.memdesc<3x128x64xf16, #shared, #smem, mutable>
    %smemB = ttg.local_alloc : () -> !ttg.memdesc<3x128x64xf16, #shared1, #smem, mutable>
    %smemA0 = ttg.memdesc_index %smemA[%c0_i32] : !ttg.memdesc<3x128x64xf16, #shared, #smem, mutable> -> !ttg.memdesc<128x64xf16, #shared, #smem, mutable>
    %smemB0 = ttg.memdesc_index %smemB[%c0_i32] : !ttg.memdesc<3x128x64xf16, #shared1, #smem, mutable> -> !ttg.memdesc<128x64xf16, #shared1, #smem, mutable>

    %initA = ttg.async_copy_global_to_local %A, %smemA0 {contiguity = 8 : i32} : tensor<128x64x!tt.ptr<f16>, #linear> -> <128x64xf16, #shared, #smem, mutable>
    %initB = ttg.async_copy_global_to_local %B, %smemB0 {contiguity = 8 : i32} : tensor<128x64x!tt.ptr<f16>, #blocked> -> <128x64xf16, #shared1, #smem, mutable>
    %initTokA = ttg.async_commit_group tokens %initA
    %initTokB = ttg.async_commit_group tokens %initB

    %result:6 = scf.for %i = %c0_i32 to %c1_i32 step %c1_i32 iter_args(%acc = %zero, %aDesc = %smemA0, %bDesc = %smemB0, %tokA = %initTokA, %tokB = %initTokB, %waitTok = %initTokA) -> (tensor<128x128xf32, #mma>, !ttg.memdesc<128x64xf16, #shared, #smem, mutable>, !ttg.memdesc<128x64xf16, #shared1, #smem, mutable>, !ttg.async.token, !ttg.async.token, !ttg.async.token) : i32 {
      %newADesc = ttg.memdesc_index %smemA[%c0_i32] : !ttg.memdesc<3x128x64xf16, #shared, #smem, mutable> -> !ttg.memdesc<128x64xf16, #shared, #smem, mutable>
      %tokANew = ttg.async_copy_global_to_local %A, %newADesc {contiguity = 8 : i32} : tensor<128x64x!tt.ptr<f16>, #linear> -> <128x64xf16, #shared, #smem, mutable>
      %newBDesc = ttg.memdesc_index %smemB[%c0_i32] : !ttg.memdesc<3x128x64xf16, #shared1, #smem, mutable> -> !ttg.memdesc<128x64xf16, #shared1, #smem, mutable>
      %tokBNew = ttg.async_copy_global_to_local %B, %newBDesc {contiguity = 8 : i32} : tensor<128x64x!tt.ptr<f16>, #blocked> -> <128x64xf16, #shared1, #smem, mutable>
      %commitA = ttg.async_commit_group tokens %tokANew
      %commitB = ttg.async_commit_group tokens %tokBNew

      %loadA = ttg.local_load %aDesc token %waitTok : !ttg.memdesc<128x64xf16, #shared, #smem, mutable> -> tensor<128x64xf16, #ttg.dot_op<{opIdx = 0, parent = #mma, kWidth = 8}>>
      %loadB = ttg.local_load %bDesc token %waitTok : !ttg.memdesc<128x64xf16, #shared1, #smem, mutable> -> tensor<128x64xf16, #linear2>

      %transB = tt.trans %loadB {order = array<i32: 1, 0>} : tensor<128x64xf16, #linear2> -> tensor<64x128xf16, #ttg.dot_op<{opIdx = 1, parent = #mma, kWidth = 8}>>

      %dot = tt.dot %loadA, %transB, %acc : tensor<128x64xf16, #ttg.dot_op<{opIdx = 0, parent = #mma, kWidth = 8}>> * tensor<64x128xf16, #ttg.dot_op<{opIdx = 1, parent = #mma, kWidth = 8}>> -> tensor<128x128xf32, #mma>

      %wait = ttg.async_wait %tokA, %tokB {num = 0 : i32}
      scf.yield %dot, %newADesc, %newBDesc, %commitA, %commitB, %wait : tensor<128x128xf32, #mma>, !ttg.memdesc<128x64xf16, #shared, #smem, mutable>, !ttg.memdesc<128x64xf16, #shared1, #smem, mutable>, !ttg.async.token, !ttg.async.token, !ttg.async.token
    }

    ttg.local_dealloc %smemA : !ttg.memdesc<3x128x64xf16, #shared, #smem, mutable>
    ttg.local_dealloc %smemB : !ttg.memdesc<3x128x64xf16, #shared1, #smem, mutable>
    tt.return %result#0 : tensor<128x128xf32, #mma>
  }
}<|MERGE_RESOLUTION|>--- conflicted
+++ resolved
@@ -1976,11 +1976,8 @@
 
 // -----
 
-<<<<<<< HEAD
-=======
 // Simple GEMM kernel with a transpose between the local load and the dot
 
->>>>>>> 8f8064d7
 // CHECK-LABEL: pingpong_gemm_with_trans
 // Check that the transpose is placed before the dot
 // CHECK-NS3: scf.for
